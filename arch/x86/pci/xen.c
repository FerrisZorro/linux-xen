--- conflicted
+++ resolved
@@ -34,18 +34,13 @@
 	struct msi_desc *msidesc;
 	int *v;
 
-<<<<<<< HEAD
-
 	/* Dom0 has another mechanism for this. The exit path
 	 * (xen_pci_teardown_msi_irq) is shared with Dom0.
 	 */
 	if (xen_initial_domain())
 		return xen_setup_msi_irqs(dev, nvec, type);
 
-	v = kzalloc(sizeof(int) * min(1, nvec), GFP_KERNEL);
-=======
 	v = kzalloc(sizeof(int) * max(1, nvec), GFP_KERNEL);
->>>>>>> 0e58447c
 	if (!v)
 		return -ENOMEM;
 
