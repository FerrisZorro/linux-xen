--- conflicted
+++ resolved
@@ -304,8 +304,6 @@
 out:
 	return ret;
 }
-<<<<<<< HEAD
-=======
 
 static void xen_initdom_restore_msi_irqs(struct pci_dev *dev, int irq)
 {
@@ -317,21 +315,6 @@
 	ret = HYPERVISOR_physdev_op(PHYSDEVOP_restore_msi, &restore);
 	WARN(ret && ret != -ENOSYS, "restore_msi -> %d\n", ret);
 }
-#endif
-#endif
->>>>>>> fb1fe580
-
-static void xen_initdom_restore_msi_irqs(struct pci_dev *dev, int irq)
-{
-	int ret = 0;
-	struct physdev_restore_msi restore;
-
-	restore.bus = dev->bus->number;
-	restore.devfn = dev->devfn;
-	ret = HYPERVISOR_physdev_op(PHYSDEVOP_restore_msi, &restore);
-	WARN(ret && ret != -ENOSYS, "restore_msi -> %d\n", ret);
-}
-
 #endif
 
 static void xen_teardown_msi_irqs(struct pci_dev *dev)
