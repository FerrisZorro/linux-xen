/*
 * Xen PCI Frontend Stub - puts some "dummy" functions in to the Linux
 * 			   x86 PCI core to support the Xen PCI Frontend
 *
 *   Author: Ryan Wilson <hap9@epoch.ncsc.mil>
 */
#include <linux/module.h>
#include <linux/init.h>
#include <linux/pci.h>
#include <linux/acpi.h>

#include <asm/io.h>
#include <asm/pci_x86.h>

#include <asm/xen/hypervisor.h>

#include <xen/events.h>
#include <asm/xen/pci.h>

#if defined(CONFIG_PCI_MSI)
#include <linux/msi.h>

struct xen_pci_frontend_ops *xen_pci_frontend;
EXPORT_SYMBOL_GPL(xen_pci_frontend);

/*
 * For MSI interrupts we have to use drivers/xen/event.s functions to
 * allocate an irq_desc and setup the right */


int xen_pci_setup_msi_irqs(struct pci_dev *dev, int nvec, int type)
{
	int irq, ret, i;
	struct msi_desc *msidesc;
	int *v;

<<<<<<< HEAD

	/* Dom0 has another mechanism for this. The exit path
	 * (xen_pci_teardown_msi_irq) is shared with Dom0.
	 */
	if (xen_initial_domain())
		return xen_setup_msi_irqs(dev, nvec, type);

	v = kzalloc(sizeof(int) * min(1, nvec), GFP_KERNEL);
=======
	v = kzalloc(sizeof(int) * max(1, nvec), GFP_KERNEL);
>>>>>>> a62286f4
	if (!v)
		return -ENOMEM;

	if (!xen_initial_domain()) {
		if (type == PCI_CAP_ID_MSIX)
			ret = xen_pci_frontend_enable_msix(dev, &v, nvec);
		else
			ret = xen_pci_frontend_enable_msi(dev, &v);
		if (ret)
			goto error;
	}
	i = 0;
	list_for_each_entry(msidesc, &dev->msi_list, list) {
		irq = xen_allocate_pirq(v[i], 0, /* not sharable */
			(type == PCI_CAP_ID_MSIX) ?
			"pcifront-msi-x":"pcifront-msi");
		if (irq < 0)
			return -1;

		ret = set_irq_msi(irq, msidesc);
		if (ret)
			goto error_while;
	}
	kfree(v);
	return 0;

error_while:
	unbind_from_irqhandler(irq, NULL);
error:
	if (ret == -ENODEV)
		dev_err(&dev->dev,"Xen PCI frontend has not registered" \
			" MSI/MSI-X support!\n");

	kfree(v);
	return ret;
}

void xen_pci_teardown_msi_dev(struct pci_dev *dev)
{
	/* Only do this when were are in non-privileged mode.*/
	if (!xen_initial_domain()) {
		struct msi_desc *msidesc;

		msidesc = list_entry(dev->msi_list.next, struct msi_desc, list);
		if (msidesc->msi_attrib.is_msix)
			xen_pci_frontend_disable_msix(dev);
		else
			xen_pci_frontend_disable_msi(dev);
	}

}

void xen_pci_teardown_msi_irq(int irq)
{
	xen_destroy_irq(irq);
}
#endif

static int xen_pcifront_enable_irq(struct pci_dev *dev)
{
	int rc;
	int share = 1;

	dev_info(&dev->dev, "Xen PCI enabling IRQ: %d\n", dev->irq);

	if (dev->irq < 0)
		return -EINVAL;

	if (dev->irq < NR_IRQS_LEGACY)
		share = 0;

	rc = xen_allocate_pirq(dev->irq, share, "pcifront");
	if (rc < 0) {
		dev_warn(&dev->dev, "Xen PCI IRQ: %d, failed to register:%d\n",
			 dev->irq, rc);
		return rc;
	}
	return 0;
}

int __init pci_xen_init(void)
{
	if (!xen_pv_domain() || xen_initial_domain())
		return -ENODEV;

	printk(KERN_INFO "PCI: setting up Xen PCI frontend stub\n");

	pcibios_set_cache_line_size();

	pcibios_enable_irq = xen_pcifront_enable_irq;
	pcibios_disable_irq = NULL;

#ifdef CONFIG_ACPI
	/* Keep ACPI out of the picture */
	acpi_noirq = 1;
#endif

#ifdef CONFIG_ISAPNP
	/* Stop isapnp from probing */
	isapnp_disable = 1;
#endif

	/* Ensure a device still gets scanned even if it's fn number
	 * is non-zero.
	 */
	pci_scan_all_fns = 1;

	return 0;
}
<|MERGE_RESOLUTION|>--- conflicted
+++ resolved
@@ -34,7 +34,6 @@
 	struct msi_desc *msidesc;
 	int *v;
 
-<<<<<<< HEAD
 
 	/* Dom0 has another mechanism for this. The exit path
 	 * (xen_pci_teardown_msi_irq) is shared with Dom0.
@@ -42,10 +41,7 @@
 	if (xen_initial_domain())
 		return xen_setup_msi_irqs(dev, nvec, type);
 
-	v = kzalloc(sizeof(int) * min(1, nvec), GFP_KERNEL);
-=======
 	v = kzalloc(sizeof(int) * max(1, nvec), GFP_KERNEL);
->>>>>>> a62286f4
 	if (!v)
 		return -ENOMEM;
 
