--- conflicted
+++ resolved
@@ -1096,15 +1096,8 @@
 
 	xen_domain_type = XEN_PV_DOMAIN;
 
-<<<<<<< HEAD
-=======
-	BUG_ON(memcmp(xen_start_info->magic, "xen-3", 5) != 0);
-
-	xen_setup_features();
-
 	xen_setup_machphys_mapping();
 
->>>>>>> b21a5d73
 	/* Install Xen paravirt ops */
 	pv_info = xen_info;
 	pv_init_ops = xen_init_ops;
@@ -1182,21 +1175,8 @@
 
 	pgd = (pgd_t *)xen_start_info->pt_base;
 
-<<<<<<< HEAD
-=======
-	/* Prevent unwanted bits from being set in PTEs. */
-	__supported_pte_mask &= ~_PAGE_GLOBAL;
-	if (!xen_initial_domain())
-		__supported_pte_mask &= ~(_PAGE_PWT | _PAGE_PCD);
-
 	__supported_pte_mask |= _PAGE_IOMAP;
 
-#ifdef CONFIG_X86_64
-	/* Work out if we support NX */
-	check_efer();
-#endif
-
->>>>>>> b21a5d73
 	/* Don't do the full vcpu_info placement stuff until we have a
 	   possible map and a non-dummy shared_info. */
 	per_cpu(xen_vcpu, 0) = &HYPERVISOR_shared_info->vcpu_info[0];
