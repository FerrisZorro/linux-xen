/*
 * Core of Xen paravirt_ops implementation.
 *
 * This file contains the xen_paravirt_ops structure itself, and the
 * implementations for:
 * - privileged instructions
 * - interrupt flags
 * - segment operations
 * - booting and setup
 *
 * Jeremy Fitzhardinge <jeremy@xensource.com>, XenSource Inc, 2007
 */

#include <linux/kernel.h>
#include <linux/init.h>
#include <linux/smp.h>
#include <linux/preempt.h>
#include <linux/hardirq.h>
#include <linux/percpu.h>
#include <linux/delay.h>
#include <linux/start_kernel.h>
#include <linux/sched.h>
#include <linux/kprobes.h>
#include <linux/bootmem.h>
#include <linux/module.h>
#include <linux/mm.h>
#include <linux/page-flags.h>
#include <linux/highmem.h>
#include <linux/console.h>

#include <xen/xen.h>
#include <xen/interface/xen.h>
#include <xen/interface/version.h>
#include <xen/interface/physdev.h>
#include <xen/interface/vcpu.h>
#include <xen/features.h>
#include <xen/page.h>
#include <xen/hvc-console.h>

#include <asm/paravirt.h>
#include <asm/apic.h>
#include <asm/page.h>
#include <asm/xen/hypercall.h>
#include <asm/xen/hypervisor.h>
#include <asm/fixmap.h>
#include <asm/processor.h>
#include <asm/proto.h>
#include <asm/msr-index.h>
#include <asm/traps.h>
#include <asm/setup.h>
#include <asm/desc.h>
#include <asm/pgtable.h>
#include <asm/tlbflush.h>
#include <asm/reboot.h>
#include <asm/stackprotector.h>

#include "xen-ops.h"
#include "mmu.h"
#include "multicalls.h"

EXPORT_SYMBOL_GPL(hypercall_page);

DEFINE_PER_CPU(struct vcpu_info *, xen_vcpu);
DEFINE_PER_CPU(struct vcpu_info, xen_vcpu_info);

enum xen_domain_type xen_domain_type = XEN_NATIVE;
EXPORT_SYMBOL_GPL(xen_domain_type);

unsigned long *machine_to_phys_mapping = (void *)MACH2PHYS_VIRT_START;
EXPORT_SYMBOL(machine_to_phys_mapping);
unsigned int   machine_to_phys_order;
EXPORT_SYMBOL(machine_to_phys_order);

struct start_info *xen_start_info;
EXPORT_SYMBOL_GPL(xen_start_info);

struct shared_info xen_dummy_shared_info;

void *xen_initial_gdt;

/*
 * Point at some empty memory to start with. We map the real shared_info
 * page as soon as fixmap is up and running.
 */
struct shared_info *HYPERVISOR_shared_info = (void *)&xen_dummy_shared_info;

/*
 * Flag to determine whether vcpu info placement is available on all
 * VCPUs.  We assume it is to start with, and then set it to zero on
 * the first failure.  This is because it can succeed on some VCPUs
 * and not others, since it can involve hypervisor memory allocation,
 * or because the guest failed to guarantee all the appropriate
 * constraints on all VCPUs (ie buffer can't cross a page boundary).
 *
 * Note that any particular CPU may be using a placed vcpu structure,
 * but we can only optimise if the all are.
 *
 * 0: not available, 1: available
 */
static int have_vcpu_info_placement = 1;

static void xen_vcpu_setup(int cpu)
{
	struct vcpu_register_vcpu_info info;
	int err;
	struct vcpu_info *vcpup;

	BUG_ON(HYPERVISOR_shared_info == &xen_dummy_shared_info);
	per_cpu(xen_vcpu, cpu) = &HYPERVISOR_shared_info->vcpu_info[cpu];

	if (!have_vcpu_info_placement)
		return;		/* already tested, not available */

	vcpup = &per_cpu(xen_vcpu_info, cpu);

	info.mfn = arbitrary_virt_to_mfn(vcpup);
	info.offset = offset_in_page(vcpup);

	printk(KERN_DEBUG "trying to map vcpu_info %d at %p, mfn %llx, offset %d\n",
	       cpu, vcpup, info.mfn, info.offset);

	/* Check to see if the hypervisor will put the vcpu_info
	   structure where we want it, which allows direct access via
	   a percpu-variable. */
	err = HYPERVISOR_vcpu_op(VCPUOP_register_vcpu_info, cpu, &info);

	if (err) {
		printk(KERN_DEBUG "register_vcpu_info failed: err=%d\n", err);
		have_vcpu_info_placement = 0;
	} else {
		/* This cpu is using the registered vcpu info, even if
		   later ones fail to. */
		per_cpu(xen_vcpu, cpu) = vcpup;

		printk(KERN_DEBUG "cpu %d using vcpu_info at %p\n",
		       cpu, vcpup);
	}
}

/*
 * On restore, set the vcpu placement up again.
 * If it fails, then we're in a bad state, since
 * we can't back out from using it...
 */
void xen_vcpu_restore(void)
{
	int cpu;

	for_each_online_cpu(cpu) {
		bool other_cpu = (cpu != smp_processor_id());

		if (other_cpu &&
		    HYPERVISOR_vcpu_op(VCPUOP_down, cpu, NULL))
			BUG();

		xen_setup_runstate_info(cpu);

		if (have_vcpu_info_placement)
			xen_vcpu_setup(cpu);

		if (other_cpu &&
		    HYPERVISOR_vcpu_op(VCPUOP_up, cpu, NULL))
			BUG();
	}
}

static void __init xen_banner(void)
{
	unsigned version = HYPERVISOR_xen_version(XENVER_version, NULL);
	struct xen_extraversion extra;
	HYPERVISOR_xen_version(XENVER_extraversion, &extra);

	printk(KERN_INFO "Booting paravirtualized kernel on %s\n",
	       pv_info.name);
	printk(KERN_INFO "Xen version: %d.%d%s%s%s\n",
	       version >> 16, version & 0xffff, extra.extraversion,
	       xen_feature(XENFEAT_mmu_pt_update_preserve_ad) ?
			" (preserve-AD)" : "",
	       xen_initial_domain() ? " (dom0)" : "");
}

static __read_mostly unsigned int cpuid_leaf1_edx_mask = ~0;
static __read_mostly unsigned int cpuid_leaf1_ecx_mask = ~0;
static __read_mostly unsigned int cpuid_leaf81_edx_mask = ~0;

static void xen_cpuid(unsigned int *ax, unsigned int *bx,
		      unsigned int *cx, unsigned int *dx)
{
	unsigned maskebx = ~0;
	unsigned maskecx = ~0;
	unsigned maskedx = ~0;

	/*
	 * Mask out inconvenient features, to try and disable as many
	 * unsupported kernel subsystems as possible.
	 */
	switch (*ax) {
	case 0x1:
		maskecx = cpuid_leaf1_ecx_mask;
		maskedx = cpuid_leaf1_edx_mask;
		break;

	case 0xb:
		/* Suppress extended topology stuff */
		maskebx = 0;
		break;

	case 0x80000001:
		maskedx = cpuid_leaf81_edx_mask;
		break;
	}

	asm(XEN_EMULATE_PREFIX "cpuid"
		: "=a" (*ax),
		  "=b" (*bx),
		  "=c" (*cx),
		  "=d" (*dx)
		: "0" (*ax), "2" (*cx));

	*bx &= maskebx;
	*cx &= maskecx;
	*dx &= maskedx;
}

static __init void xen_init_cpuid_mask(void)
{
	unsigned int ax, bx, cx, dx;

	cpuid_leaf1_edx_mask =
		~((1 << X86_FEATURE_MCE)  |  /* disable MCE */
		  (1 << X86_FEATURE_MCA)  |  /* disable MCA */
		  (1 << X86_FEATURE_PAT)  |  /* disable PAT */
		  (1 << X86_FEATURE_ACC));   /* thermal monitoring */

	cpuid_leaf81_edx_mask = ~(1 << (X86_FEATURE_GBPAGES % 32));

	if (!xen_initial_domain())
		cpuid_leaf1_edx_mask &=
			~((1 << X86_FEATURE_APIC) |  /* disable local APIC */
			  (1 << X86_FEATURE_ACPI));  /* disable ACPI */

	ax = 1;
	cx = 0;
	xen_cpuid(&ax, &bx, &cx, &dx);

	/* cpuid claims we support xsave; try enabling it to see what happens */
	if (cx & (1 << (X86_FEATURE_XSAVE % 32))) {
		unsigned long cr4;

		set_in_cr4(X86_CR4_OSXSAVE);
		
		cr4 = read_cr4();

		if ((cr4 & X86_CR4_OSXSAVE) == 0)
			cpuid_leaf1_ecx_mask &= ~(1 << (X86_FEATURE_XSAVE % 32));

		clear_in_cr4(X86_CR4_OSXSAVE);
	}
}

static void xen_set_debugreg(int reg, unsigned long val)
{
	HYPERVISOR_set_debugreg(reg, val);
}

static unsigned long xen_get_debugreg(int reg)
{
	return HYPERVISOR_get_debugreg(reg);
}

static void xen_end_context_switch(struct task_struct *next)
{
	xen_mc_flush();
	paravirt_end_context_switch(next);
}

static unsigned long xen_store_tr(void)
{
	return 0;
}

/*
 * Set the page permissions for a particular virtual address.  If the
 * address is a vmalloc mapping (or other non-linear mapping), then
 * find the linear mapping of the page and also set its protections to
 * match.
 */
static void set_aliased_prot(void *v, pgprot_t prot)
{
	int level;
	pte_t *ptep;
	pte_t pte;
	unsigned long pfn;
	struct page *page;

	ptep = lookup_address((unsigned long)v, &level);
	BUG_ON(ptep == NULL);

	pfn = pte_pfn(*ptep);
	page = pfn_to_page(pfn);

	pte = pfn_pte(pfn, prot);

	if (HYPERVISOR_update_va_mapping((unsigned long)v, pte, 0))
		BUG();

	if (!PageHighMem(page)) {
		void *av = __va(PFN_PHYS(pfn));

		if (av != v)
			if (HYPERVISOR_update_va_mapping((unsigned long)av, pte, 0))
				BUG();
	} else
		kmap_flush_unused();
}

static void xen_alloc_ldt(struct desc_struct *ldt, unsigned entries)
{
	const unsigned entries_per_page = PAGE_SIZE / LDT_ENTRY_SIZE;
	int i;

	for(i = 0; i < entries; i += entries_per_page)
		set_aliased_prot(ldt + i, PAGE_KERNEL_RO);
}

static void xen_free_ldt(struct desc_struct *ldt, unsigned entries)
{
	const unsigned entries_per_page = PAGE_SIZE / LDT_ENTRY_SIZE;
	int i;

	for(i = 0; i < entries; i += entries_per_page)
		set_aliased_prot(ldt + i, PAGE_KERNEL);
}

static void xen_set_ldt(const void *addr, unsigned entries)
{
	struct mmuext_op *op;
	struct multicall_space mcs = xen_mc_entry(sizeof(*op));

	op = mcs.args;
	op->cmd = MMUEXT_SET_LDT;
	op->arg1.linear_addr = (unsigned long)addr;
	op->arg2.nr_ents = entries;

	MULTI_mmuext_op(mcs.mc, op, 1, NULL, DOMID_SELF);

	xen_mc_issue(PARAVIRT_LAZY_CPU);
}

static void xen_load_gdt(const struct desc_ptr *dtr)
{
	unsigned long va = dtr->address;
	unsigned int size = dtr->size + 1;
	unsigned pages = (size + PAGE_SIZE - 1) / PAGE_SIZE;
	unsigned long frames[pages];
	int f;

	/*
	 * A GDT can be up to 64k in size, which corresponds to 8192
	 * 8-byte entries, or 16 4k pages..
	 */

	BUG_ON(size > 65536);
	BUG_ON(va & ~PAGE_MASK);

	for (f = 0; va < dtr->address + size; va += PAGE_SIZE, f++) {
		int level;
		pte_t *ptep;
		unsigned long pfn, mfn;
		void *virt;

		/*
		 * The GDT is per-cpu and is in the percpu data area.
		 * That can be virtually mapped, so we need to do a
		 * page-walk to get the underlying MFN for the
		 * hypercall.  The page can also be in the kernel's
		 * linear range, so we need to RO that mapping too.
		 */
		ptep = lookup_address(va, &level);
		BUG_ON(ptep == NULL);

		pfn = pte_pfn(*ptep);
		mfn = pfn_to_mfn(pfn);
		virt = __va(PFN_PHYS(pfn));

		frames[f] = mfn;

		make_lowmem_page_readonly((void *)va);
		make_lowmem_page_readonly(virt);
	}

	if (HYPERVISOR_set_gdt(frames, size / sizeof(struct desc_struct)))
		BUG();
}

/*
 * load_gdt for early boot, when the gdt is only mapped once
 */
static __init void xen_load_gdt_boot(const struct desc_ptr *dtr)
{
	unsigned long va = dtr->address;
	unsigned int size = dtr->size + 1;
	unsigned pages = (size + PAGE_SIZE - 1) / PAGE_SIZE;
	unsigned long frames[pages];
	int f;

	/*
	 * A GDT can be up to 64k in size, which corresponds to 8192
	 * 8-byte entries, or 16 4k pages..
	 */

	BUG_ON(size > 65536);
	BUG_ON(va & ~PAGE_MASK);

	for (f = 0; va < dtr->address + size; va += PAGE_SIZE, f++) {
		pte_t pte;
		unsigned long pfn, mfn;

		pfn = virt_to_pfn(va);
		mfn = pfn_to_mfn(pfn);

		pte = pfn_pte(pfn, PAGE_KERNEL_RO);

		if (HYPERVISOR_update_va_mapping(va, pte, 0))
			BUG();

		frames[f] = mfn;
	}

	if (HYPERVISOR_set_gdt(frames, size / sizeof(struct desc_struct)))
		BUG();
}

static void load_TLS_descriptor(struct thread_struct *t,
				unsigned int cpu, unsigned int i)
{
	struct desc_struct *gdt = get_cpu_gdt_table(cpu);
	xmaddr_t maddr = arbitrary_virt_to_machine(&gdt[GDT_ENTRY_TLS_MIN+i]);
	struct multicall_space mc = __xen_mc_entry(0);

	MULTI_update_descriptor(mc.mc, maddr.maddr, t->tls_array[i]);
}

static void xen_load_tls(struct thread_struct *t, unsigned int cpu)
{
	/*
	 * XXX sleazy hack: If we're being called in a lazy-cpu zone
	 * and lazy gs handling is enabled, it means we're in a
	 * context switch, and %gs has just been saved.  This means we
	 * can zero it out to prevent faults on exit from the
	 * hypervisor if the next process has no %gs.  Either way, it
	 * has been saved, and the new value will get loaded properly.
	 * This will go away as soon as Xen has been modified to not
	 * save/restore %gs for normal hypercalls.
	 *
	 * On x86_64, this hack is not used for %gs, because gs points
	 * to KERNEL_GS_BASE (and uses it for PDA references), so we
	 * must not zero %gs on x86_64
	 *
	 * For x86_64, we need to zero %fs, otherwise we may get an
	 * exception between the new %fs descriptor being loaded and
	 * %fs being effectively cleared at __switch_to().
	 */
	if (paravirt_get_lazy_mode() == PARAVIRT_LAZY_CPU) {
#ifdef CONFIG_X86_32
		lazy_load_gs(0);
#else
		loadsegment(fs, 0);
#endif
	}

	xen_mc_batch();

	load_TLS_descriptor(t, cpu, 0);
	load_TLS_descriptor(t, cpu, 1);
	load_TLS_descriptor(t, cpu, 2);

	xen_mc_issue(PARAVIRT_LAZY_CPU);
}

#ifdef CONFIG_X86_64
static void xen_load_gs_index(unsigned int idx)
{
	if (HYPERVISOR_set_segment_base(SEGBASE_GS_USER_SEL, idx))
		BUG();
}
#endif

static void xen_write_ldt_entry(struct desc_struct *dt, int entrynum,
				const void *ptr)
{
	xmaddr_t mach_lp = arbitrary_virt_to_machine(&dt[entrynum]);
	u64 entry = *(u64 *)ptr;

	preempt_disable();

	xen_mc_flush();
	if (HYPERVISOR_update_descriptor(mach_lp.maddr, entry))
		BUG();

	preempt_enable();
}

static int cvt_gate_to_trap(int vector, const gate_desc *val,
			    struct trap_info *info)
{
	unsigned long addr;

	if (val->type != GATE_TRAP && val->type != GATE_INTERRUPT)
		return 0;

	info->vector = vector;

	addr = gate_offset(*val);
#ifdef CONFIG_X86_64
	/*
	 * Look for known traps using IST, and substitute them
	 * appropriately.  The debugger ones are the only ones we care
	 * about.  Xen will handle faults like double_fault and
	 * machine_check, so we should never see them.  Warn if
	 * there's an unexpected IST-using fault handler.
	 */
	if (addr == (unsigned long)debug)
		addr = (unsigned long)xen_debug;
	else if (addr == (unsigned long)int3)
		addr = (unsigned long)xen_int3;
	else if (addr == (unsigned long)stack_segment)
		addr = (unsigned long)xen_stack_segment;
	else if (addr == (unsigned long)double_fault ||
		 addr == (unsigned long)nmi) {
		/* Don't need to handle these */
		return 0;
#ifdef CONFIG_X86_MCE
	} else if (addr == (unsigned long)machine_check) {
		return 0;
#endif
	} else if (WARN(val->ist != 0,
			"Unknown IST-using trap: vector %d, %pF, val->ist=%d\n",
			vector, (void *)addr, val->ist))
		return 0;
#endif	/* CONFIG_X86_64 */
	info->address = addr;

	info->cs = gate_segment(*val);
	info->flags = val->dpl;
	/* interrupt gates clear IF */
	if (val->type == GATE_INTERRUPT)
		info->flags |= 1 << 2;

	return 1;
}

/* Locations of each CPU's IDT */
static DEFINE_PER_CPU(struct desc_ptr, idt_desc);

/* Set an IDT entry.  If the entry is part of the current IDT, then
   also update Xen. */
static void xen_write_idt_entry(gate_desc *dt, int entrynum, const gate_desc *g)
{
	unsigned long p = (unsigned long)&dt[entrynum];
	unsigned long start, end;

	preempt_disable();

	start = __get_cpu_var(idt_desc).address;
	end = start + __get_cpu_var(idt_desc).size + 1;

	xen_mc_flush();

	native_write_idt_entry(dt, entrynum, g);

	if (p >= start && (p + 8) <= end) {
		struct trap_info info[2];

		info[1].address = 0;

		if (cvt_gate_to_trap(entrynum, g, &info[0]))
			if (HYPERVISOR_set_trap_table(info))
				BUG();
	}

	preempt_enable();
}

static void xen_convert_trap_info(const struct desc_ptr *desc,
				  struct trap_info *traps)
{
	unsigned in, out, count;

	count = (desc->size+1) / sizeof(gate_desc);
	BUG_ON(count > 256);

	for (in = out = 0; in < count; in++) {
		gate_desc *entry = (gate_desc*)(desc->address) + in;

		if (cvt_gate_to_trap(in, entry, &traps[out]))
			out++;
	}
	traps[out].address = 0;
}

void xen_copy_trap_info(struct trap_info *traps)
{
	const struct desc_ptr *desc = &__get_cpu_var(idt_desc);

	xen_convert_trap_info(desc, traps);
}

/* Load a new IDT into Xen.  In principle this can be per-CPU, so we
   hold a spinlock to protect the static traps[] array (static because
   it avoids allocation, and saves stack space). */
static void xen_load_idt(const struct desc_ptr *desc)
{
	static DEFINE_SPINLOCK(lock);
	static struct trap_info traps[257];

	spin_lock(&lock);

	__get_cpu_var(idt_desc) = *desc;

	xen_convert_trap_info(desc, traps);

	xen_mc_flush();
	if (HYPERVISOR_set_trap_table(traps))
		BUG();

	spin_unlock(&lock);
}

/* Write a GDT descriptor entry.  Ignore LDT descriptors, since
   they're handled differently. */
static void xen_write_gdt_entry(struct desc_struct *dt, int entry,
				const void *desc, int type)
{
	preempt_disable();

	switch (type) {
	case DESC_LDT:
	case DESC_TSS:
		/* ignore */
		break;

	default: {
		xmaddr_t maddr = arbitrary_virt_to_machine(&dt[entry]);

		xen_mc_flush();
		if (HYPERVISOR_update_descriptor(maddr.maddr, *(u64 *)desc))
			BUG();
	}

	}

	preempt_enable();
}

/*
 * Version of write_gdt_entry for use at early boot-time needed to
 * update an entry as simply as possible.
 */
static __init void xen_write_gdt_entry_boot(struct desc_struct *dt, int entry,
					    const void *desc, int type)
{
	switch (type) {
	case DESC_LDT:
	case DESC_TSS:
		/* ignore */
		break;

	default: {
		xmaddr_t maddr = virt_to_machine(&dt[entry]);

		if (HYPERVISOR_update_descriptor(maddr.maddr, *(u64 *)desc))
			dt[entry] = *(struct desc_struct *)desc;
	}

	}
}

static void xen_load_sp0(struct tss_struct *tss,
			 struct thread_struct *thread)
{
	struct multicall_space mcs = xen_mc_entry(0);
	MULTI_stack_switch(mcs.mc, __KERNEL_DS, thread->sp0);
	xen_mc_issue(PARAVIRT_LAZY_CPU);
}

static void xen_set_iopl_mask(unsigned mask)
{
	struct physdev_set_iopl set_iopl;

	/* Force the change at ring 0. */
	set_iopl.iopl = (mask == 0) ? 1 : (mask >> 12) & 3;
	HYPERVISOR_physdev_op(PHYSDEVOP_set_iopl, &set_iopl);
}

static void xen_set_io_bitmap(struct thread_struct *thread,
			      unsigned long bytes_updated)
{
	struct physdev_set_iobitmap set_iobitmap;

	set_xen_guest_handle(set_iobitmap.bitmap,
			     (char *)thread->io_bitmap_ptr);
	set_iobitmap.nr_ports = thread->io_bitmap_ptr ? IO_BITMAP_BITS : 0;
	WARN_ON(HYPERVISOR_physdev_op(PHYSDEVOP_set_iobitmap,
				      &set_iobitmap));
}

static void xen_io_delay(void)
{
}

#ifdef CONFIG_X86_LOCAL_APIC
static u32 xen_apic_read(u32 reg)
{
	return 0;
}

static void xen_apic_write(u32 reg, u32 val)
{
	/* Warn to see if there's any stray references */
	WARN_ON(1);
}

static u64 xen_apic_icr_read(void)
{
	return 0;
}

static void xen_apic_icr_write(u32 low, u32 id)
{
	/* Warn to see if there's any stray references */
	WARN_ON(1);
}

static void xen_apic_wait_icr_idle(void)
{
        return;
}

static u32 xen_safe_apic_wait_icr_idle(void)
{
        return 0;
}

static __init void set_xen_basic_apic_ops(void)
{
	apic->read = xen_apic_read;
	apic->write = xen_apic_write;
	apic->icr_read = xen_apic_icr_read;
	apic->icr_write = xen_apic_icr_write;
	apic->wait_icr_idle = xen_apic_wait_icr_idle;
	apic->safe_wait_icr_idle = xen_safe_apic_wait_icr_idle;
}

#endif


static void xen_clts(void)
{
	struct multicall_space mcs;

	mcs = xen_mc_entry(0);

	MULTI_fpu_taskswitch(mcs.mc, 0);

	xen_mc_issue(PARAVIRT_LAZY_CPU);
}

static DEFINE_PER_CPU(unsigned long, xen_cr0_value);

static unsigned long xen_read_cr0(void)
{
	unsigned long cr0 = percpu_read(xen_cr0_value);

	if (unlikely(cr0 == 0)) {
		cr0 = native_read_cr0();
		percpu_write(xen_cr0_value, cr0);
	}

	return cr0;
}

static void xen_write_cr0(unsigned long cr0)
{
	struct multicall_space mcs;

	percpu_write(xen_cr0_value, cr0);

	/* Only pay attention to cr0.TS; everything else is
	   ignored. */
	mcs = xen_mc_entry(0);

	MULTI_fpu_taskswitch(mcs.mc, (cr0 & X86_CR0_TS) != 0);

	xen_mc_issue(PARAVIRT_LAZY_CPU);
}

static void xen_write_cr4(unsigned long cr4)
{
	cr4 &= ~X86_CR4_PGE;
	cr4 &= ~X86_CR4_PSE;

	native_write_cr4(cr4);
}

static int xen_write_msr_safe(unsigned int msr, unsigned low, unsigned high)
{
	int ret;

	ret = 0;

	switch (msr) {
#ifdef CONFIG_X86_64
		unsigned which;
		u64 base;

	case MSR_FS_BASE:		which = SEGBASE_FS; goto set;
	case MSR_KERNEL_GS_BASE:	which = SEGBASE_GS_USER; goto set;
	case MSR_GS_BASE:		which = SEGBASE_GS_KERNEL; goto set;

	set:
		base = ((u64)high << 32) | low;
		if (HYPERVISOR_set_segment_base(which, base) != 0)
			ret = -EIO;
		break;
#endif

	case MSR_STAR:
	case MSR_CSTAR:
	case MSR_LSTAR:
	case MSR_SYSCALL_MASK:
	case MSR_IA32_SYSENTER_CS:
	case MSR_IA32_SYSENTER_ESP:
	case MSR_IA32_SYSENTER_EIP:
		/* Fast syscall setup is all done in hypercalls, so
		   these are all ignored.  Stub them out here to stop
		   Xen console noise. */
		break;

	default:
		ret = native_write_msr_safe(msr, low, high);
	}

	return ret;
}

void xen_setup_shared_info(void)
{
	if (!xen_feature(XENFEAT_auto_translated_physmap)) {
		set_fixmap(FIX_PARAVIRT_BOOTMAP,
			   xen_start_info->shared_info);

		HYPERVISOR_shared_info =
			(struct shared_info *)fix_to_virt(FIX_PARAVIRT_BOOTMAP);
	} else
		HYPERVISOR_shared_info =
			(struct shared_info *)__va(xen_start_info->shared_info);

#ifndef CONFIG_SMP
	/* In UP this is as good a place as any to set up shared info */
	xen_setup_vcpu_info_placement();
#endif

	xen_setup_mfn_list_list();
}

/* This is called once we have the cpu_possible_map */
void xen_setup_vcpu_info_placement(void)
{
	int cpu;

	for_each_possible_cpu(cpu)
		xen_vcpu_setup(cpu);

	/* xen_vcpu_setup managed to place the vcpu_info within the
	   percpu area for all cpus, so make use of it */
	if (have_vcpu_info_placement) {
		printk(KERN_INFO "Xen: using vcpu_info placement\n");

		pv_irq_ops.save_fl = __PV_IS_CALLEE_SAVE(xen_save_fl_direct);
		pv_irq_ops.restore_fl = __PV_IS_CALLEE_SAVE(xen_restore_fl_direct);
		pv_irq_ops.irq_disable = __PV_IS_CALLEE_SAVE(xen_irq_disable_direct);
		pv_irq_ops.irq_enable = __PV_IS_CALLEE_SAVE(xen_irq_enable_direct);
		pv_mmu_ops.read_cr2 = xen_read_cr2_direct;
	}
}

static unsigned xen_patch(u8 type, u16 clobbers, void *insnbuf,
			  unsigned long addr, unsigned len)
{
	char *start, *end, *reloc;
	unsigned ret;

	start = end = reloc = NULL;

#define SITE(op, x)							\
	case PARAVIRT_PATCH(op.x):					\
	if (have_vcpu_info_placement) {					\
		start = (char *)xen_##x##_direct;			\
		end = xen_##x##_direct_end;				\
		reloc = xen_##x##_direct_reloc;				\
	}								\
	goto patch_site

	switch (type) {
		SITE(pv_irq_ops, irq_enable);
		SITE(pv_irq_ops, irq_disable);
		SITE(pv_irq_ops, save_fl);
		SITE(pv_irq_ops, restore_fl);
#undef SITE

	patch_site:
		if (start == NULL || (end-start) > len)
			goto default_patch;

		ret = paravirt_patch_insns(insnbuf, len, start, end);

		/* Note: because reloc is assigned from something that
		   appears to be an array, gcc assumes it's non-null,
		   but doesn't know its relationship with start and
		   end. */
		if (reloc > start && reloc < end) {
			int reloc_off = reloc - start;
			long *relocp = (long *)(insnbuf + reloc_off);
			long delta = start - (char *)addr;

			*relocp += delta;
		}
		break;

	default_patch:
	default:
		ret = paravirt_patch_default(type, clobbers, insnbuf,
					     addr, len);
		break;
	}

	return ret;
}

static const struct pv_info xen_info __initdata = {
	.paravirt_enabled = 1,
	.shared_kernel_pmd = 0,

	.name = "Xen",
};

static const struct pv_init_ops xen_init_ops __initdata = {
	.patch = xen_patch,
};

static const struct pv_time_ops xen_time_ops __initdata = {
	.sched_clock = xen_sched_clock,
};

static const struct pv_cpu_ops xen_cpu_ops __initdata = {
	.cpuid = xen_cpuid,

	.set_debugreg = xen_set_debugreg,
	.get_debugreg = xen_get_debugreg,

	.clts = xen_clts,

	.read_cr0 = xen_read_cr0,
	.write_cr0 = xen_write_cr0,

	.read_cr4 = native_read_cr4,
	.read_cr4_safe = native_read_cr4_safe,
	.write_cr4 = xen_write_cr4,

	.wbinvd = native_wbinvd,

	.read_msr = native_read_msr_safe,
	.write_msr = xen_write_msr_safe,
	.read_tsc = native_read_tsc,
	.read_pmc = native_read_pmc,

	.iret = xen_iret,
	.irq_enable_sysexit = xen_sysexit,
#ifdef CONFIG_X86_64
	.usergs_sysret32 = xen_sysret32,
	.usergs_sysret64 = xen_sysret64,
#endif

	.load_tr_desc = paravirt_nop,
	.set_ldt = xen_set_ldt,
	.load_gdt = xen_load_gdt,
	.load_idt = xen_load_idt,
	.load_tls = xen_load_tls,
#ifdef CONFIG_X86_64
	.load_gs_index = xen_load_gs_index,
#endif

	.alloc_ldt = xen_alloc_ldt,
	.free_ldt = xen_free_ldt,

	.store_gdt = native_store_gdt,
	.store_idt = native_store_idt,
	.store_tr = xen_store_tr,

	.write_ldt_entry = xen_write_ldt_entry,
	.write_gdt_entry = xen_write_gdt_entry,
	.write_idt_entry = xen_write_idt_entry,
	.load_sp0 = xen_load_sp0,

	.set_iopl_mask = xen_set_iopl_mask,
	.set_io_bitmap = xen_set_io_bitmap,
	.io_delay = xen_io_delay,

	/* Xen takes care of %gs when switching to usermode for us */
	.swapgs = paravirt_nop,

	.start_context_switch = paravirt_start_context_switch,
	.end_context_switch = xen_end_context_switch,
};

static const struct pv_apic_ops xen_apic_ops __initdata = {
#ifdef CONFIG_X86_LOCAL_APIC
	.startup_ipi_hook = paravirt_nop,
#endif
};

static void xen_reboot(int reason)
{
	struct sched_shutdown r = { .reason = reason };

#ifdef CONFIG_SMP
	smp_send_stop();
#endif

	if (HYPERVISOR_sched_op(SCHEDOP_shutdown, &r))
		BUG();
}

static void xen_restart(char *msg)
{
	xen_reboot(SHUTDOWN_reboot);
}

static void xen_emergency_restart(void)
{
	xen_reboot(SHUTDOWN_reboot);
}

static void xen_machine_halt(void)
{
	xen_reboot(SHUTDOWN_poweroff);
}

static void xen_machine_power_off(void)
{
	if (pm_power_off)
		pm_power_off();
	else
		xen_reboot(SHUTDOWN_poweroff);
}

static void xen_crash_shutdown(struct pt_regs *regs)
{
	xen_reboot(SHUTDOWN_crash);
}

static const struct machine_ops __initdata xen_machine_ops = {
	.restart = xen_restart,
	.halt = xen_machine_halt,
	.power_off = xen_machine_power_off,
	.shutdown = xen_machine_halt,
	.crash_shutdown = xen_crash_shutdown,
	.emergency_restart = xen_emergency_restart,
};

/*
 * Set up the GDT and segment registers for -fstack-protector.  Until
 * we do this, we have to be careful not to call any stack-protected
 * function, which is most of the kernel.
 */
static void __init xen_setup_stackprotector(void)
{
	pv_cpu_ops.write_gdt_entry = xen_write_gdt_entry_boot;
	pv_cpu_ops.load_gdt = xen_load_gdt_boot;

	setup_stack_canary_segment(0);
	switch_to_new_gdt(0);

	pv_cpu_ops.write_gdt_entry = xen_write_gdt_entry;
	pv_cpu_ops.load_gdt = xen_load_gdt;
}

/* First C function to be called on Xen boot */
asmlinkage void __init xen_start_kernel(void)
{
	pgd_t *pgd;

	if (!xen_start_info)
		return;

	xen_domain_type = XEN_PV_DOMAIN;

	xen_setup_machphys_mapping();

	/* Install Xen paravirt ops */
	pv_info = xen_info;
	pv_init_ops = xen_init_ops;
	pv_time_ops = xen_time_ops;
	pv_cpu_ops = xen_cpu_ops;
	pv_apic_ops = xen_apic_ops;

	x86_init.resources.memory_setup = xen_memory_setup;
	x86_init.oem.arch_setup = xen_arch_setup;
	x86_init.oem.banner = xen_banner;

	x86_init.timers.timer_init = xen_time_init;
	x86_init.timers.setup_percpu_clockev = x86_init_noop;
	x86_cpuinit.setup_percpu_clockev = x86_init_noop;

	x86_platform.calibrate_tsc = xen_tsc_khz;
	x86_platform.get_wallclock = xen_get_wallclock;
	x86_platform.set_wallclock = xen_set_wallclock;

	/*
	 * Set up some pagetable state before starting to set any ptes.
	 */

	xen_init_mmu_ops();

	/* Prevent unwanted bits from being set in PTEs. */
	__supported_pte_mask &= ~_PAGE_GLOBAL;
	if (!xen_initial_domain())
		__supported_pte_mask &= ~(_PAGE_PWT | _PAGE_PCD);

	__supported_pte_mask |= _PAGE_IOMAP;

#ifdef CONFIG_X86_64
	/* Work out if we support NX */
	check_efer();
#endif

	xen_setup_features();

	/* Get mfn list */
	if (!xen_feature(XENFEAT_auto_translated_physmap))
		xen_build_dynamic_phys_to_machine();

	/*
	 * Set up kernel GDT and segment registers, mainly so that
	 * -fstack-protector code can be executed.
	 */
	xen_setup_stackprotector();

	xen_init_irq_ops();
	xen_init_cpuid_mask();

#ifdef CONFIG_X86_LOCAL_APIC
	/*
	 * set up the basic apic ops.
	 */
	set_xen_basic_apic_ops();
#endif

	if (xen_feature(XENFEAT_mmu_pt_update_preserve_ad)) {
		pv_mmu_ops.ptep_modify_prot_start = xen_ptep_modify_prot_start;
		pv_mmu_ops.ptep_modify_prot_commit = xen_ptep_modify_prot_commit;
	}

	machine_ops = xen_machine_ops;

	/*
	 * The only reliable way to retain the initial address of the
	 * percpu gdt_page is to remember it here, so we can go and
	 * mark it RW later, when the initial percpu area is freed.
	 */
	xen_initial_gdt = &per_cpu(gdt_page, 0);

	xen_smp_init();

	pgd = (pgd_t *)xen_start_info->pt_base;

	__supported_pte_mask |= _PAGE_IOMAP;

	/* Don't do the full vcpu_info placement stuff until we have a
	   possible map and a non-dummy shared_info. */
	per_cpu(xen_vcpu, 0) = &HYPERVISOR_shared_info->vcpu_info[0];

	local_irq_disable();
	early_boot_irqs_off();

	xen_raw_console_write("mapping kernel into physical memory\n");
	pgd = xen_setup_kernel_pagetable(pgd, xen_start_info->nr_pages);
	xen_ident_map_ISA();

	init_mm.pgd = pgd;

	/* keep using Xen gdt for now; no urgent need to change it */

	pv_info.kernel_rpl = 1;
	if (xen_feature(XENFEAT_supervisor_mode_kernel))
		pv_info.kernel_rpl = 0;

<<<<<<< HEAD
	if (xen_initial_domain()) {
		struct physdev_set_iopl set_iopl;
		set_iopl.iopl = 1;
		if (HYPERVISOR_physdev_op(PHYSDEVOP_set_iopl, &set_iopl) == -1)
			BUG();
	}
=======
	if (xen_initial_domain())
		xen_init_apic();
>>>>>>> 48beb917

	/* set the limit of our address space */
	xen_reserve_top();

#ifdef CONFIG_X86_32
	/* set up basic CPUID stuff */
	cpu_detect(&new_cpu_data);
	new_cpu_data.hard_math = 1;
	new_cpu_data.wp_works_ok = 1;
	new_cpu_data.x86_capability[0] = cpuid_edx(1);
#endif

	/* Poke various useful things into boot_params */
	boot_params.hdr.type_of_loader = (9 << 4) | 0;
	boot_params.hdr.ramdisk_image = xen_start_info->mod_start
		? __pa(xen_start_info->mod_start) : 0;
	boot_params.hdr.ramdisk_size = xen_start_info->mod_len;
	boot_params.hdr.cmd_line_ptr = __pa(xen_start_info->cmd_line);

	if (!xen_initial_domain()) {
		add_preferred_console("xenboot", 0, NULL);
		add_preferred_console("tty", 0, NULL);
		add_preferred_console("hvc", 0, NULL);

		boot_params.screen_info.orig_video_isVGA = 0;
	} else {
		const struct dom0_vga_console_info *info =
			(void *)((char *)xen_start_info +
				 xen_start_info->console.dom0.info_off);

		xen_init_vga(info, xen_start_info->console.dom0.info_size);
		xen_start_info->console.domU.mfn = 0;
		xen_start_info->console.domU.evtchn = 0;
	}

	xen_raw_console_write("about to get started...\n");

	xen_setup_runstate_info(0);

	/* Start the world */
#ifdef CONFIG_X86_32
	i386_start_kernel();
#else
	x86_64_start_reservations((char *)__pa_symbol(&boot_params));
#endif
}<|MERGE_RESOLUTION|>--- conflicted
+++ resolved
@@ -1196,17 +1196,13 @@
 	if (xen_feature(XENFEAT_supervisor_mode_kernel))
 		pv_info.kernel_rpl = 0;
 
-<<<<<<< HEAD
 	if (xen_initial_domain()) {
 		struct physdev_set_iopl set_iopl;
 		set_iopl.iopl = 1;
 		if (HYPERVISOR_physdev_op(PHYSDEVOP_set_iopl, &set_iopl) == -1)
 			BUG();
-	}
-=======
-	if (xen_initial_domain())
 		xen_init_apic();
->>>>>>> 48beb917
+	}
 
 	/* set the limit of our address space */
 	xen_reserve_top();
