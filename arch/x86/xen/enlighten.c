--- conflicted
+++ resolved
@@ -1106,13 +1106,10 @@
 	pv_apic_ops = xen_apic_ops;
 	pv_mmu_ops = xen_mmu_ops;
 
-<<<<<<< HEAD
 #ifdef CONFIG_SPARSE_IRQ
 	nr_dynamic_irqs += 256;
 #endif
 
-	xen_init_irq_ops();
-=======
 	xen_init_time_ops();
 
 	/*
@@ -1129,7 +1126,6 @@
 	__supported_pte_mask &= ~_PAGE_GLOBAL;
 	if (!xen_initial_domain())
 		__supported_pte_mask &= ~(_PAGE_PWT | _PAGE_PCD);
->>>>>>> 66fd3052
 
 	__supported_pte_mask |= _PAGE_IOMAP;
 
