--- conflicted
+++ resolved
@@ -37,7 +37,6 @@
 	  Enable statistics output and various tuning options in debugfs.
 	  Enabling this option may incur a significant performance overhead.
 
-<<<<<<< HEAD
 config SWIOTLB_XEN
        def_bool y
        depends on XEN && SWIOTLB
@@ -67,13 +66,10 @@
        select PCI_XEN
 
 config XEN_PCI_PASSTHROUGH
-       bool #"Enable support for Xen PCI passthrough devices"
-=======
-config XEN_PCI_PASSTHROUGH
        bool "Enable support for Xen PCI passthrough devices"
->>>>>>> e0642469
        depends on XEN && PCI
        select PCI_XEN
+       select SWIOTLB_XEN
        help
          Enable support for passing PCI devices through to
 	 unprivileged domains. (COMPLETELY UNTESTED)