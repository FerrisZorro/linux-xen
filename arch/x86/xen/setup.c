/*
 * Machine specific setup for xen
 *
 * Jeremy Fitzhardinge <jeremy@xensource.com>, XenSource Inc, 2007
 */

#include <linux/module.h>
#include <linux/sched.h>
#include <linux/mm.h>
#include <linux/pm.h>

#include <asm/elf.h>
#include <asm/hpet.h>
#include <asm/vdso.h>
#include <asm/e820.h>
#include <asm/setup.h>
#include <asm/acpi.h>
#include <asm/xen/hypervisor.h>
#include <asm/xen/hypercall.h>

#include <xen/page.h>
#include <xen/interface/callback.h>
#include <xen/interface/memory.h>
#include <xen/interface/physdev.h>
#include <xen/interface/memory.h>
#include <xen/features.h>

#include "xen-ops.h"
#include "vdso.h"

/* These are code, but not functions.  Defined in entry.S */
extern const char xen_hypervisor_callback[];
extern const char xen_failsafe_callback[];
extern void xen_sysenter_target(void);
extern void xen_syscall_target(void);
extern void xen_syscall32_target(void);

/* Amount of extra memory space we add to the e820 ranges */
phys_addr_t xen_extra_mem_start, xen_extra_mem_size;

/* 
 * The maximum amount of extra memory compared to the base size.  The
 * main scaling factor is the size of struct page.  At extreme ratios
 * of base:extra, all the base memory can be filled with page
 * structures for the extra memory, leaving no space for anything
 * else.
 * 
 * 10x seems like a reasonable balance between scaling flexibility and
 * leaving a practically usable system.
 */
#define EXTRA_MEM_RATIO		(10)

static __init void xen_add_extra_mem(unsigned long pages)
{
	u64 size = (u64)pages * PAGE_SIZE;

	if (!pages)
		return;

	e820_add_region(xen_extra_mem_start + xen_extra_mem_size, size, E820_RAM);
	sanitize_e820_map(e820.map, ARRAY_SIZE(e820.map), &e820.nr_map);

	reserve_early(xen_extra_mem_start + xen_extra_mem_size,
		      xen_extra_mem_start + xen_extra_mem_size + size,
		      "XEN EXTRA");

	xen_extra_mem_size += size;
}

static unsigned long __init xen_release_chunk(phys_addr_t start_addr,
					      phys_addr_t end_addr)
{
	struct xen_memory_reservation reservation = {
		.address_bits = 0,
		.extent_order = 0,
		.domid        = DOMID_SELF
	};
	unsigned long start, end;
	unsigned long len = 0;
	unsigned long pfn;
	int ret;

	start = PFN_UP(start_addr);
	end = PFN_DOWN(end_addr);

	if (end <= start)
		return 0;

	printk(KERN_INFO "xen_release_chunk: looking at area pfn %lx-%lx: ",
	       start, end);
	for(pfn = start; pfn < end; pfn++) {
		unsigned long mfn = pfn_to_mfn(pfn);

		/* Make sure pfn exists to start with */
		if (mfn == INVALID_P2M_ENTRY || mfn_to_pfn(mfn) != pfn)
			continue;

		set_xen_guest_handle(reservation.extent_start, &mfn);
		reservation.nr_extents = 1;

		ret = HYPERVISOR_memory_op(XENMEM_decrease_reservation,
					   &reservation);
		WARN(ret != 1, "Failed to release memory %lx-%lx err=%d\n",
		     start, end, ret);
		if (ret == 1) {
			set_phys_to_machine(pfn, INVALID_P2M_ENTRY);
			len++;
		}
	}
	printk(KERN_CONT "%ld pages freed\n", len);

	return len;
}

static unsigned long __init xen_return_unused_memory(unsigned long max_pfn,
						     const struct e820map *e820)
{
	phys_addr_t max_addr = PFN_PHYS(max_pfn);
	phys_addr_t last_end = 0;
	unsigned long released = 0;
	int i;

	for (i = 0; i < e820->nr_map && last_end < max_addr; i++) {
		phys_addr_t end = e820->map[i].addr;
		end = min(max_addr, end);

		released += xen_release_chunk(last_end, end);
		last_end = e820->map[i].addr + e820->map[i].size;
	}

	if (last_end < max_addr)
		released += xen_release_chunk(last_end, max_addr);

	printk(KERN_INFO "released %ld pages of unused memory\n", released);
	return released;
}

/**
 * machine_specific_memory_setup - Hook for machine specific memory setup.
 **/
char * __init xen_memory_setup(void)
{
	static struct e820entry map[E820MAX] __initdata;

	unsigned long max_pfn = xen_start_info->nr_pages;
	unsigned long long mem_end;
	int rc;
	struct xen_memory_map memmap;
	unsigned long extra_pages = 0;
<<<<<<< HEAD
	int op;
=======
	unsigned long extra_limit;
>>>>>>> e6912aaf
	int i;

	max_pfn = min(MAX_DOMAIN_PAGES, max_pfn);
	mem_end = PFN_PHYS(max_pfn);

	memmap.nr_entries = E820MAX;
	set_xen_guest_handle(memmap.buffer, map);

	op = xen_initial_domain() ?
		XENMEM_machine_memory_map :
		XENMEM_memory_map;
	rc = HYPERVISOR_memory_op(op, &memmap);
	if (rc == -ENOSYS) {
		memmap.nr_entries = 1;
		map[0].addr = 0ULL;
		map[0].size = mem_end;
		/* 8MB slack (to balance backend allocations). */
		map[0].size += 8ULL << 20;
		map[0].type = E820_RAM;
		rc = 0;
	}
	BUG_ON(rc);

	e820.nr_map = 0;
	xen_extra_mem_start = mem_end;
	for (i = 0; i < memmap.nr_entries; i++) {
		unsigned long long end = map[i].addr + map[i].size;

		if (map[i].type == E820_RAM) {
			if (end > mem_end) {
				/* Truncate region to max_mem. */
				map[i].size -= end - mem_end;

				extra_pages += PFN_DOWN(end - mem_end);
			}
		} else if (map[i].type != E820_RAM)
			xen_extra_mem_start = end;

		if ((map[i].type != E820_RAM || map[i].addr < mem_end) &&
		    map[i].size > 0)
			e820_add_region(map[i].addr, map[i].size, map[i].type);
	}

	/*
	 * Even though this is normal, usable memory under Xen, reserve
	 * ISA memory anyway because too many things think they can poke
	 * about in there.
	 *
	 * In a dom0 kernel, this region is identity mapped with the
	 * hardware ISA area, so it really is out of bounds.
	 */
	e820_add_region(ISA_START_ADDRESS, ISA_END_ADDRESS - ISA_START_ADDRESS,
			E820_RESERVED);

	/*
	 * Reserve Xen bits:
	 *  - mfn_list
	 *  - xen_start_info
	 * See comment above "struct start_info" in <xen/interface/xen.h>
	 */
	reserve_early(__pa(xen_start_info->mfn_list),
		      __pa(xen_start_info->pt_base),
			"XEN START INFO");

	sanitize_e820_map(e820.map, ARRAY_SIZE(e820.map), &e820.nr_map);

	extra_pages += xen_return_unused_memory(xen_start_info->nr_pages, &e820);

	/*
	 * Clamp the amount of extra memory to a EXTRA_MEM_RATIO
	 * factor the base size.  On non-highmem systems, the base
	 * size is the full initial memory allocation; on highmem it
	 * is limited to the max size of lowmem, so that it doesn't
	 * get completely filled.
	 *
	 * In principle there could be a problem in lowmem systems if
	 * the initial memory is also very large with respect to
	 * lowmem, but we won't try to deal with that here.
	 */
	extra_limit = min(EXTRA_MEM_RATIO * min(max_pfn, PFN_DOWN(MAXMEM)),
			  max_pfn + extra_pages);

	if (extra_limit >= max_pfn)
		extra_pages = extra_limit - max_pfn;
	else
		extra_pages = 0;

	xen_add_extra_mem(extra_pages);

	return "Xen";
}

static void xen_idle(void)
{
	local_irq_disable();

	if (need_resched())
		local_irq_enable();
	else {
		current_thread_info()->status &= ~TS_POLLING;
		smp_mb__after_clear_bit();
		safe_halt();
		current_thread_info()->status |= TS_POLLING;
	}
}

/*
 * Set the bit indicating "nosegneg" library variants should be used.
 * We only need to bother in pure 32-bit mode; compat 32-bit processes
 * can have un-truncated segments, so wrapping around is allowed.
 */
static void __init fiddle_vdso(void)
{
#ifdef CONFIG_X86_32
	u32 *mask;
	mask = VDSO32_SYMBOL(&vdso32_int80_start, NOTE_MASK);
	*mask |= 1 << VDSO_NOTE_NONEGSEG_BIT;
	mask = VDSO32_SYMBOL(&vdso32_sysenter_start, NOTE_MASK);
	*mask |= 1 << VDSO_NOTE_NONEGSEG_BIT;
#endif
}

static __cpuinit int register_callback(unsigned type, const void *func)
{
	struct callback_register callback = {
		.type = type,
		.address = XEN_CALLBACK(__KERNEL_CS, func),
		.flags = CALLBACKF_mask_events,
	};

	return HYPERVISOR_callback_op(CALLBACKOP_register, &callback);
}

void __cpuinit xen_enable_sysenter(void)
{
	int ret;
	unsigned sysenter_feature;

#ifdef CONFIG_X86_32
	sysenter_feature = X86_FEATURE_SEP;
#else
	sysenter_feature = X86_FEATURE_SYSENTER32;
#endif

	if (!boot_cpu_has(sysenter_feature))
		return;

	ret = register_callback(CALLBACKTYPE_sysenter, xen_sysenter_target);
	if(ret != 0)
		setup_clear_cpu_cap(sysenter_feature);
}

void __cpuinit xen_enable_syscall(void)
{
#ifdef CONFIG_X86_64
	int ret;

	ret = register_callback(CALLBACKTYPE_syscall, xen_syscall_target);
	if (ret != 0) {
		printk(KERN_ERR "Failed to set syscall callback: %d\n", ret);
		/* Pretty fatal; 64-bit userspace has no other
		   mechanism for syscalls. */
	}

	if (boot_cpu_has(X86_FEATURE_SYSCALL32)) {
		ret = register_callback(CALLBACKTYPE_syscall32,
					xen_syscall32_target);
		if (ret != 0)
			setup_clear_cpu_cap(X86_FEATURE_SYSCALL32);
	}
#endif /* CONFIG_X86_64 */
}

void __init xen_arch_setup(void)
{
	struct physdev_set_iopl set_iopl;
	int rc;

	xen_panic_handler_init();

	HYPERVISOR_vm_assist(VMASST_CMD_enable, VMASST_TYPE_4gb_segments);
	HYPERVISOR_vm_assist(VMASST_CMD_enable, VMASST_TYPE_writable_pagetables);

	if (!xen_feature(XENFEAT_auto_translated_physmap))
		HYPERVISOR_vm_assist(VMASST_CMD_enable,
				     VMASST_TYPE_pae_extended_cr3);

	if (register_callback(CALLBACKTYPE_event, xen_hypervisor_callback) ||
	    register_callback(CALLBACKTYPE_failsafe, xen_failsafe_callback))
		BUG();

	xen_enable_sysenter();
	xen_enable_syscall();

	set_iopl.iopl = 1;
	rc = HYPERVISOR_physdev_op(PHYSDEVOP_set_iopl, &set_iopl);
	if (rc != 0)
		printk(KERN_INFO "physdev_op failed %d\n", rc);

#ifdef CONFIG_ACPI
	if (!(xen_start_info->flags & SIF_INITDOMAIN)) {
		printk(KERN_INFO "ACPI in unprivileged domain disabled\n");
		disable_acpi();
	}
#endif

	/* 
	 * Xen hypervisor uses HPET to wakeup cpu from deep c-states,
	 * so the HPET usage in dom0 must be forbidden.
	 */
	disable_hpet(NULL);

	memcpy(boot_command_line, xen_start_info->cmd_line,
	       MAX_GUEST_CMDLINE > COMMAND_LINE_SIZE ?
	       COMMAND_LINE_SIZE : MAX_GUEST_CMDLINE);

	pm_idle = xen_idle;

	fiddle_vdso();
}<|MERGE_RESOLUTION|>--- conflicted
+++ resolved
@@ -147,11 +147,8 @@
 	int rc;
 	struct xen_memory_map memmap;
 	unsigned long extra_pages = 0;
-<<<<<<< HEAD
+	unsigned long extra_limit;
 	int op;
-=======
-	unsigned long extra_limit;
->>>>>>> e6912aaf
 	int i;
 
 	max_pfn = min(MAX_DOMAIN_PAGES, max_pfn);
