--- conflicted
+++ resolved
@@ -488,13 +488,6 @@
 	}
 }
 
-<<<<<<< HEAD
-static const struct pv_time_ops xen_time_ops __initdata = {
-	.sched_clock = xen_sched_clock,
-};
-
-=======
->>>>>>> 6ece0d35
 static __init void xen_time_init(void)
 {
 	int cpu = smp_processor_id();
@@ -520,7 +513,14 @@
 	xen_setup_cpu_clockevents();
 }
 
-<<<<<<< HEAD
+static const struct pv_time_ops xen_time_ops __initdata = {
+#ifdef CONFIG_XEN_SCHED_CLOCK
+       .sched_clock = xen_sched_clock,
+#else
+       .sched_clock = xen_clocksource_read,
+#endif
+};
+
 __init void xen_init_time_ops(void)
 {
 	pv_time_ops = xen_time_ops;
@@ -562,22 +562,4 @@
 	x86_platform.calibrate_tsc = xen_tsc_khz;
 	x86_platform.get_wallclock = xen_get_wallclock;
 	x86_platform.set_wallclock = xen_set_wallclock;
-=======
-static const struct pv_time_ops xen_time_ops __initdata = {
-	.time_init = xen_time_init,
-
-	.set_wallclock = xen_set_wallclock,
-	.get_wallclock = xen_get_wallclock,
-	.get_tsc_khz = xen_tsc_khz,
-#ifdef CONFIG_XEN_SCHED_CLOCK
-	.sched_clock = xen_sched_clock,
-#else
-	.sched_clock = xen_clocksource_read,
-#endif
-};
-
-__init void xen_init_time_ops(void)
-{
-	pv_time_ops = xen_time_ops;
->>>>>>> 6ece0d35
-}
+}
