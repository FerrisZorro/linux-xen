--- conflicted
+++ resolved
@@ -1952,11 +1952,6 @@
 		pte = pfn_pte(phys, prot);
 		break;
 
-<<<<<<< HEAD
-	case FIX_PARAVIRT_BOOTMAP:
-		/* This is an MFN, but it isn't an IO mapping from the
-		   IO domain */
-=======
 #ifdef CONFIG_X86_IO_APIC
 	case FIX_IO_APIC_BASE_0 ... FIX_IO_APIC_BASE_END:
 		/*
@@ -1967,8 +1962,9 @@
 		break;
 #endif
 
-	default:
->>>>>>> 48beb917
+	case FIX_PARAVIRT_BOOTMAP:
+		/* This is an MFN, but it isn't an IO mapping from the
+		   IO domain */
 		pte = mfn_pte(phys, prot);
 		break;
 
