/*
 * Xen mmu operations
 *
 * This file contains the various mmu fetch and update operations.
 * The most important job they must perform is the mapping between the
 * domain's pfn and the overall machine mfns.
 *
 * Xen allows guests to directly update the pagetable, in a controlled
 * fashion.  In other words, the guest modifies the same pagetable
 * that the CPU actually uses, which eliminates the overhead of having
 * a separate shadow pagetable.
 *
 * In order to allow this, it falls on the guest domain to map its
 * notion of a "physical" pfn - which is just a domain-local linear
 * address - into a real "machine address" which the CPU's MMU can
 * use.
 *
 * A pgd_t/pmd_t/pte_t will typically contain an mfn, and so can be
 * inserted directly into the pagetable.  When creating a new
 * pte/pmd/pgd, it converts the passed pfn into an mfn.  Conversely,
 * when reading the content back with __(pgd|pmd|pte)_val, it converts
 * the mfn back into a pfn.
 *
 * The other constraint is that all pages which make up a pagetable
 * must be mapped read-only in the guest.  This prevents uncontrolled
 * guest updates to the pagetable.  Xen strictly enforces this, and
 * will disallow any pagetable update which will end up mapping a
 * pagetable page RW, and will disallow using any writable page as a
 * pagetable.
 *
 * Naively, when loading %cr3 with the base of a new pagetable, Xen
 * would need to validate the whole pagetable before going on.
 * Naturally, this is quite slow.  The solution is to "pin" a
 * pagetable, which enforces all the constraints on the pagetable even
 * when it is not actively in use.  This menas that Xen can be assured
 * that it is still valid when you do load it into %cr3, and doesn't
 * need to revalidate it.
 *
 * Jeremy Fitzhardinge <jeremy@xensource.com>, XenSource Inc, 2007
 */
#include <linux/sched.h>
#include <linux/highmem.h>
#include <linux/debugfs.h>
#include <linux/bug.h>
#include <linux/vmalloc.h>
#include <linux/module.h>

#include <asm/pgtable.h>
#include <asm/tlbflush.h>
#include <asm/fixmap.h>
#include <asm/mmu_context.h>
#include <asm/setup.h>
#include <asm/paravirt.h>
#include <asm/e820.h>
#include <asm/linkage.h>
#include <asm/pat.h>
#include <asm/page.h>

#include <asm/xen/hypercall.h>
#include <asm/xen/hypervisor.h>

#include <xen/page.h>
#include <xen/interface/xen.h>
#include <xen/interface/hvm/hvm_op.h>
#include <xen/interface/version.h>
#include <xen/interface/memory.h>
#include <xen/hvc-console.h>

#include "multicalls.h"
#include "mmu.h"
#include "debugfs.h"

#define MMU_UPDATE_HISTO	30

/*
 * Protects atomic reservation decrease/increase against concurrent increases.
 * Also protects non-atomic updates of current_pages and driver_pages, and
 * balloon lists.
 */
DEFINE_SPINLOCK(xen_reservation_lock);

#ifdef CONFIG_XEN_DEBUG_FS

static struct {
	u32 pgd_update;
	u32 pgd_update_pinned;
	u32 pgd_update_batched;

	u32 pud_update;
	u32 pud_update_pinned;
	u32 pud_update_batched;

	u32 pmd_update;
	u32 pmd_update_pinned;
	u32 pmd_update_batched;

	u32 pte_update;
	u32 pte_update_pinned;
	u32 pte_update_batched;

	u32 mmu_update;
	u32 mmu_update_extended;
	u32 mmu_update_histo[MMU_UPDATE_HISTO];

	u32 prot_commit;
	u32 prot_commit_batched;

	u32 set_pte_at;
	u32 set_pte_at_batched;
	u32 set_pte_at_pinned;
	u32 set_pte_at_current;
	u32 set_pte_at_kernel;
} mmu_stats;

static u8 zero_stats;

static inline void check_zero(void)
{
	if (unlikely(zero_stats)) {
		memset(&mmu_stats, 0, sizeof(mmu_stats));
		zero_stats = 0;
	}
}

#define ADD_STATS(elem, val)			\
	do { check_zero(); mmu_stats.elem += (val); } while(0)

#else  /* !CONFIG_XEN_DEBUG_FS */

#define ADD_STATS(elem, val)	do { (void)(val); } while(0)

#endif /* CONFIG_XEN_DEBUG_FS */


/*
 * Identity map, in addition to plain kernel map.  This needs to be
 * large enough to allocate page table pages to allocate the rest.
 * Each page can map 2MB.
 */
static pte_t level1_ident_pgt[PTRS_PER_PTE * 4] __page_aligned_bss;

#ifdef CONFIG_X86_64
/* l3 pud for userspace vsyscall mapping */
static pud_t level3_user_vsyscall[PTRS_PER_PUD] __page_aligned_bss;
#endif /* CONFIG_X86_64 */

/*
 * Note about cr3 (pagetable base) values:
 *
 * xen_cr3 contains the current logical cr3 value; it contains the
 * last set cr3.  This may not be the current effective cr3, because
 * its update may be being lazily deferred.  However, a vcpu looking
 * at its own cr3 can use this value knowing that it everything will
 * be self-consistent.
 *
 * xen_current_cr3 contains the actual vcpu cr3; it is set once the
 * hypercall to set the vcpu cr3 is complete (so it may be a little
 * out of date, but it will never be set early).  If one vcpu is
 * looking at another vcpu's cr3 value, it should use this variable.
 */
DEFINE_PER_CPU(unsigned long, xen_cr3);	 /* cr3 stored as physaddr */
DEFINE_PER_CPU(unsigned long, xen_current_cr3);	 /* actual vcpu cr3 */


/*
 * Just beyond the highest usermode address.  STACK_TOP_MAX has a
 * redzone above it, so round it up to a PGD boundary.
 */
#define USER_LIMIT	((STACK_TOP_MAX + PGDIR_SIZE - 1) & PGDIR_MASK)


#define P2M_ENTRIES_PER_PAGE	(PAGE_SIZE / sizeof(unsigned long))
#define TOP_ENTRIES		(MAX_DOMAIN_PAGES / P2M_ENTRIES_PER_PAGE)

/* Placeholder for holes in the address space */
static unsigned long p2m_missing[P2M_ENTRIES_PER_PAGE] __page_aligned_data =
		{ [ 0 ... P2M_ENTRIES_PER_PAGE-1 ] = ~0UL };

 /* Array of pointers to pages containing p2m entries */
static unsigned long *p2m_top[TOP_ENTRIES] __page_aligned_data =
		{ [ 0 ... TOP_ENTRIES - 1] = &p2m_missing[0] };

/* Arrays of p2m arrays expressed in mfns used for save/restore */
static unsigned long p2m_top_mfn[TOP_ENTRIES] __page_aligned_bss;

static unsigned long p2m_top_mfn_list[TOP_ENTRIES / P2M_ENTRIES_PER_PAGE]
	__page_aligned_bss;

static inline unsigned p2m_top_index(unsigned long pfn)
{
	BUG_ON(pfn >= MAX_DOMAIN_PAGES);
	return pfn / P2M_ENTRIES_PER_PAGE;
}

static inline unsigned p2m_index(unsigned long pfn)
{
	return pfn % P2M_ENTRIES_PER_PAGE;
}

static int lookup_pte_fn(
	pte_t *pte, struct page *pmd_page, unsigned long addr, void *data)
{
	uint64_t *ptep = (uint64_t *)data;
	if (ptep)
		*ptep = ((uint64_t)pfn_to_mfn(page_to_pfn(pmd_page)) <<
			 PAGE_SHIFT) | ((unsigned long)pte & ~PAGE_MASK);
	return 0;
}

int create_lookup_pte_addr(struct mm_struct *mm,
			   unsigned long address,
			   uint64_t *ptep)
{
	return apply_to_page_range(mm, address, PAGE_SIZE,
				   lookup_pte_fn, ptep);
}

EXPORT_SYMBOL(create_lookup_pte_addr);

/* Build the parallel p2m_top_mfn structures */
void xen_build_mfn_list_list(void)
{
	unsigned pfn, idx;

	for (pfn = 0; pfn < MAX_DOMAIN_PAGES; pfn += P2M_ENTRIES_PER_PAGE) {
		unsigned topidx = p2m_top_index(pfn);

		p2m_top_mfn[topidx] = virt_to_mfn(p2m_top[topidx]);
	}

	for (idx = 0; idx < ARRAY_SIZE(p2m_top_mfn_list); idx++) {
		unsigned topidx = idx * P2M_ENTRIES_PER_PAGE;
		p2m_top_mfn_list[idx] = virt_to_mfn(&p2m_top_mfn[topidx]);
	}
}

void xen_setup_mfn_list_list(void)
{
	BUG_ON(HYPERVISOR_shared_info == &xen_dummy_shared_info);

	HYPERVISOR_shared_info->arch.pfn_to_mfn_frame_list_list =
		virt_to_mfn(p2m_top_mfn_list);
	HYPERVISOR_shared_info->arch.max_pfn = xen_start_info->nr_pages;
}

/* Set up p2m_top to point to the domain-builder provided p2m pages */
void __init xen_build_dynamic_phys_to_machine(void)
{
	unsigned long *mfn_list = (unsigned long *)xen_start_info->mfn_list;
	unsigned long max_pfn = min(MAX_DOMAIN_PAGES, xen_start_info->nr_pages);
	unsigned pfn;

	for (pfn = 0; pfn < max_pfn; pfn += P2M_ENTRIES_PER_PAGE) {
		unsigned topidx = p2m_top_index(pfn);

		p2m_top[topidx] = &mfn_list[pfn];
	}

	xen_build_mfn_list_list();
}

unsigned long get_phys_to_machine(unsigned long pfn)
{
	unsigned topidx, idx;

	if (unlikely(pfn >= MAX_DOMAIN_PAGES))
		return INVALID_P2M_ENTRY;

	topidx = p2m_top_index(pfn);
	idx = p2m_index(pfn);
	return p2m_top[topidx][idx];
}
EXPORT_SYMBOL_GPL(get_phys_to_machine);

/* install a  new p2m_top page */
bool install_p2mtop_page(unsigned long pfn, unsigned long *p)
{
	unsigned topidx = p2m_top_index(pfn);
	unsigned long **pfnp, *mfnp;
	unsigned i;

	pfnp = &p2m_top[topidx];
	mfnp = &p2m_top_mfn[topidx];

	for (i = 0; i < P2M_ENTRIES_PER_PAGE; i++)
		p[i] = INVALID_P2M_ENTRY;

	if (cmpxchg(pfnp, p2m_missing, p) == p2m_missing) {
		*mfnp = virt_to_mfn(p);
		return true;
	}

	return false;
}

static void alloc_p2m(unsigned long pfn)
{
	unsigned long *p;

	p = (void *)__get_free_page(GFP_KERNEL | __GFP_NOFAIL);
	BUG_ON(p == NULL);

	if (!install_p2mtop_page(pfn, p))
		free_page((unsigned long)p);
}

/* Try to install p2m mapping; fail if intermediate bits missing */
bool __set_phys_to_machine(unsigned long pfn, unsigned long mfn)
{
	unsigned topidx, idx;

	if (unlikely(pfn >= MAX_DOMAIN_PAGES)) {
		BUG_ON(mfn != INVALID_P2M_ENTRY);
		return true;
	}

	topidx = p2m_top_index(pfn);
	if (p2m_top[topidx] == p2m_missing) {
		if (mfn == INVALID_P2M_ENTRY)
			return true;
		return false;
	}

	idx = p2m_index(pfn);
	p2m_top[topidx][idx] = mfn;

	return true;
}

void set_phys_to_machine(unsigned long pfn, unsigned long mfn)
{
	if (unlikely(xen_feature(XENFEAT_auto_translated_physmap))) {
		BUG_ON(pfn != mfn && mfn != INVALID_P2M_ENTRY);
		return;
	}

	if (unlikely(!__set_phys_to_machine(pfn, mfn)))  {
		alloc_p2m(pfn);

		if (!__set_phys_to_machine(pfn, mfn))
			BUG();
	}
}

unsigned long arbitrary_virt_to_mfn(void *vaddr)
{
	xmaddr_t maddr = arbitrary_virt_to_machine(vaddr);

	return PFN_DOWN(maddr.maddr);
}
EXPORT_SYMBOL_GPL(set_phys_to_machine);

xmaddr_t arbitrary_virt_to_machine(void *vaddr)
{
	unsigned long address = (unsigned long)vaddr;
	unsigned int level;
	pte_t *pte;
	unsigned offset;

	/*
	 * if the PFN is in the linear mapped vaddr range, we can just use
	 * the (quick) virt_to_machine() p2m lookup
	 */
	if (virt_addr_valid(vaddr))
		return virt_to_machine(vaddr);

	/* otherwise we have to do a (slower) full page-table walk */

	pte = lookup_address(address, &level);
	BUG_ON(pte == NULL);
	offset = address & ~PAGE_MASK;
	return XMADDR(((phys_addr_t)pte_mfn(*pte) << PAGE_SHIFT) + offset);
}

void make_lowmem_page_readonly(void *vaddr)
{
	pte_t *pte, ptev;
	unsigned long address = (unsigned long)vaddr;
	unsigned int level;

	pte = lookup_address(address, &level);
	BUG_ON(pte == NULL);

	ptev = pte_wrprotect(*pte);

	if (HYPERVISOR_update_va_mapping(address, ptev, 0))
		BUG();
}

void make_lowmem_page_readwrite(void *vaddr)
{
	pte_t *pte, ptev;
	unsigned long address = (unsigned long)vaddr;
	unsigned int level;

	pte = lookup_address(address, &level);
	BUG_ON(pte == NULL);

	ptev = pte_mkwrite(*pte);

	if (HYPERVISOR_update_va_mapping(address, ptev, 0))
		BUG();
}


static bool xen_page_pinned(void *ptr)
{
	struct page *page = virt_to_page(ptr);

	return PagePinned(page);
}

static bool xen_iomap_pte(pte_t pte)
{
	return pte_flags(pte) & _PAGE_IOMAP;
}

void xen_set_domain_pte(pte_t *ptep, pte_t pteval, unsigned domid)
{
	struct multicall_space mcs;
	struct mmu_update *u;

	mcs = xen_mc_entry(sizeof(*u));
	u = mcs.args;

	/* ptep might be kmapped when using 32-bit HIGHPTE */
	u->ptr = arbitrary_virt_to_machine(ptep).maddr;
	u->val = pte_val_ma(pteval);

	MULTI_mmu_update(mcs.mc, mcs.args, 1, NULL, domid);

	xen_mc_issue(PARAVIRT_LAZY_MMU);
}
EXPORT_SYMBOL_GPL(xen_set_domain_pte);

static void xen_set_iomap_pte(pte_t *ptep, pte_t pteval)
{
	xen_set_domain_pte(ptep, pteval, DOMID_IO);
}

static void xen_extend_mmu_update(const struct mmu_update *update)
{
	struct multicall_space mcs;
	struct mmu_update *u;

	mcs = xen_mc_extend_args(__HYPERVISOR_mmu_update, sizeof(*u));

	if (mcs.mc != NULL) {
		ADD_STATS(mmu_update_extended, 1);
		ADD_STATS(mmu_update_histo[mcs.mc->args[1]], -1);

		mcs.mc->args[1]++;

		if (mcs.mc->args[1] < MMU_UPDATE_HISTO)
			ADD_STATS(mmu_update_histo[mcs.mc->args[1]], 1);
		else
			ADD_STATS(mmu_update_histo[0], 1);
	} else {
		ADD_STATS(mmu_update, 1);
		mcs = __xen_mc_entry(sizeof(*u));
		MULTI_mmu_update(mcs.mc, mcs.args, 1, NULL, DOMID_SELF);
		ADD_STATS(mmu_update_histo[1], 1);
	}

	u = mcs.args;
	*u = *update;
}

void xen_set_pmd_hyper(pmd_t *ptr, pmd_t val)
{
	struct mmu_update u;

	preempt_disable();

	xen_mc_batch();

	/* ptr may be ioremapped for 64-bit pagetable setup */
	u.ptr = arbitrary_virt_to_machine(ptr).maddr;
	u.val = pmd_val_ma(val);
	xen_extend_mmu_update(&u);

	ADD_STATS(pmd_update_batched, paravirt_get_lazy_mode() == PARAVIRT_LAZY_MMU);

	xen_mc_issue(PARAVIRT_LAZY_MMU);

	preempt_enable();
}

void xen_set_pmd(pmd_t *ptr, pmd_t val)
{
	ADD_STATS(pmd_update, 1);

	/* If page is not pinned, we can just update the entry
	   directly */
	if (!xen_page_pinned(ptr)) {
		*ptr = val;
		return;
	}

	ADD_STATS(pmd_update_pinned, 1);

	xen_set_pmd_hyper(ptr, val);
}

/*
 * Associate a virtual page frame with a given physical page frame
 * and protection flags for that frame.
 */
void set_pte_mfn(unsigned long vaddr, unsigned long mfn, pgprot_t flags)
{
	set_pte_vaddr(vaddr, mfn_pte(mfn, flags));
}

void xen_set_pte_at(struct mm_struct *mm, unsigned long addr,
		    pte_t *ptep, pte_t pteval)
{
	if (xen_iomap_pte(pteval)) {
		xen_set_iomap_pte(ptep, pteval);
		goto out;
	}

	ADD_STATS(set_pte_at, 1);
//	ADD_STATS(set_pte_at_pinned, xen_page_pinned(ptep));
	ADD_STATS(set_pte_at_current, mm == current->mm);
	ADD_STATS(set_pte_at_kernel, mm == &init_mm);

	if (mm == current->mm || mm == &init_mm) {
		if (paravirt_get_lazy_mode() == PARAVIRT_LAZY_MMU) {
			struct multicall_space mcs;
			mcs = xen_mc_entry(0);

			MULTI_update_va_mapping(mcs.mc, addr, pteval, 0);
			ADD_STATS(set_pte_at_batched, 1);
			xen_mc_issue(PARAVIRT_LAZY_MMU);
			goto out;
		} else
			if (HYPERVISOR_update_va_mapping(addr, pteval, 0) == 0)
				goto out;
	}
	xen_set_pte(ptep, pteval);

out:	return;
}

pte_t xen_ptep_modify_prot_start(struct mm_struct *mm,
				 unsigned long addr, pte_t *ptep)
{
	/* Just return the pte as-is.  We preserve the bits on commit */
	return *ptep;
}

void xen_ptep_modify_prot_commit(struct mm_struct *mm, unsigned long addr,
				 pte_t *ptep, pte_t pte)
{
	struct mmu_update u;

	xen_mc_batch();

	u.ptr = arbitrary_virt_to_machine(ptep).maddr | MMU_PT_UPDATE_PRESERVE_AD;
	u.val = pte_val_ma(pte);
	xen_extend_mmu_update(&u);

	ADD_STATS(prot_commit, 1);
	ADD_STATS(prot_commit_batched, paravirt_get_lazy_mode() == PARAVIRT_LAZY_MMU);

	xen_mc_issue(PARAVIRT_LAZY_MMU);
}

/* Assume pteval_t is equivalent to all the other *val_t types. */
static pteval_t pte_mfn_to_pfn(pteval_t val)
{
	if (val & _PAGE_PRESENT) {
		unsigned long mfn = (val & PTE_PFN_MASK) >> PAGE_SHIFT;
		pteval_t flags = val & PTE_FLAGS_MASK;
		val = ((pteval_t)mfn_to_pfn(mfn) << PAGE_SHIFT) | flags;
	}

	return val;
}

static pteval_t pte_pfn_to_mfn(pteval_t val)
{
	if (val & _PAGE_PRESENT) {
		unsigned long pfn = (val & PTE_PFN_MASK) >> PAGE_SHIFT;
		pteval_t flags = val & PTE_FLAGS_MASK;
		val = ((pteval_t)pfn_to_mfn(pfn) << PAGE_SHIFT) | flags;
	}

	return val;
}

static pteval_t iomap_pte(pteval_t val)
{
	if (val & _PAGE_PRESENT) {
		unsigned long pfn = (val & PTE_PFN_MASK) >> PAGE_SHIFT;
		pteval_t flags = val & PTE_FLAGS_MASK;

		/* We assume the pte frame number is a MFN, so
		   just use it as-is. */
		val = ((pteval_t)pfn << PAGE_SHIFT) | flags;
	}

	return val;
}

pteval_t xen_pte_val(pte_t pte)
{
	pteval_t pteval = pte.pte;
<<<<<<< HEAD

	/* If this is a WC pte, convert back from Xen WC to Linux WC */
	if ((pteval & (_PAGE_PAT | _PAGE_PCD | _PAGE_PWT)) == _PAGE_PAT) {
		WARN_ON(!pat_enabled);
		pteval = (pteval & ~_PAGE_PAT) | _PAGE_PWT;
	}

=======

	/* If this is a WC pte, convert back from Xen WC to Linux WC */
	if ((pteval & (_PAGE_PAT | _PAGE_PCD | _PAGE_PWT)) == _PAGE_PAT) {
		WARN_ON(!pat_enabled);
		pteval = (pteval & ~_PAGE_PAT) | _PAGE_PWT;
	}

>>>>>>> f6b5ce47
	if (xen_initial_domain() && (pteval & _PAGE_IOMAP))
		return pteval;

	return pte_mfn_to_pfn(pteval);
}
PV_CALLEE_SAVE_REGS_THUNK(xen_pte_val);

pgdval_t xen_pgd_val(pgd_t pgd)
{
	return pte_mfn_to_pfn(pgd.pgd);
}
PV_CALLEE_SAVE_REGS_THUNK(xen_pgd_val);

/*
 * Xen's PAT setup is part of its ABI, though I assume entries 6 & 7
 * are reserved for now, to correspond to the Intel-reserved PAT
 * types.
 *
 * We expect Linux's PAT set as follows:
 *
 * Idx  PTE flags        Linux    Xen    Default
 * 0                     WB       WB     WB
 * 1            PWT      WC       WT     WT
 * 2        PCD          UC-      UC-    UC-
 * 3        PCD PWT      UC       UC     UC
 * 4    PAT              WB       WC     WB
 * 5    PAT     PWT      WC       WP     WT
 * 6    PAT PCD          UC-      UC     UC-
 * 7    PAT PCD PWT      UC       UC     UC
 */

void xen_set_pat(u64 pat)
{
	/* We expect Linux to use a PAT setting of
	 * UC UC- WC WB (ignoring the PAT flag) */
	WARN_ON(pat != 0x0007010600070106ull);
}

pte_t xen_make_pte(pteval_t pte)
{
	phys_addr_t addr = (pte & PTE_PFN_MASK);

	/* If Linux is trying to set a WC pte, then map to the Xen WC.
	 * If _PAGE_PAT is set, then it probably means it is really
	 * _PAGE_PSE, so avoid fiddling with the PAT mapping and hope
	 * things work out OK...
	 *
	 * (We should never see kernel mappings with _PAGE_PSE set,
	 * but we could see hugetlbfs mappings, I think.).
	 */
	if (pat_enabled && !WARN_ON(pte & _PAGE_PAT)) {
		if ((pte & (_PAGE_PCD | _PAGE_PWT)) == _PAGE_PWT)
			pte = (pte & ~(_PAGE_PCD | _PAGE_PWT)) | _PAGE_PAT;
	}

	/*
	 * Unprivileged domains are allowed to do IOMAPpings for
	 * PCI passthrough, but not map ISA space.  The ISA
	 * mappings are just dummy local mappings to keep other
	 * parts of the kernel happy.
	 */
	if (unlikely(pte & _PAGE_IOMAP) &&
	    (xen_initial_domain() || addr >= ISA_END_ADDRESS)) {
		pte = iomap_pte(pte);
	} else {
		pte &= ~_PAGE_IOMAP;
		pte = pte_pfn_to_mfn(pte);
	}

	return native_make_pte(pte);
}
PV_CALLEE_SAVE_REGS_THUNK(xen_make_pte);

pgd_t xen_make_pgd(pgdval_t pgd)
{
	pgd = pte_pfn_to_mfn(pgd);
	return native_make_pgd(pgd);
}
PV_CALLEE_SAVE_REGS_THUNK(xen_make_pgd);

pmdval_t xen_pmd_val(pmd_t pmd)
{
	return pte_mfn_to_pfn(pmd.pmd);
}
PV_CALLEE_SAVE_REGS_THUNK(xen_pmd_val);

void xen_set_pud_hyper(pud_t *ptr, pud_t val)
{
	struct mmu_update u;

	preempt_disable();

	xen_mc_batch();

	/* ptr may be ioremapped for 64-bit pagetable setup */
	u.ptr = arbitrary_virt_to_machine(ptr).maddr;
	u.val = pud_val_ma(val);
	xen_extend_mmu_update(&u);

	ADD_STATS(pud_update_batched, paravirt_get_lazy_mode() == PARAVIRT_LAZY_MMU);

	xen_mc_issue(PARAVIRT_LAZY_MMU);

	preempt_enable();
}

void xen_set_pud(pud_t *ptr, pud_t val)
{
	ADD_STATS(pud_update, 1);

	/* If page is not pinned, we can just update the entry
	   directly */
	if (!xen_page_pinned(ptr)) {
		*ptr = val;
		return;
	}

	ADD_STATS(pud_update_pinned, 1);

	xen_set_pud_hyper(ptr, val);
}

void xen_set_pte(pte_t *ptep, pte_t pte)
{
	if (xen_iomap_pte(pte)) {
		xen_set_iomap_pte(ptep, pte);
		return;
	}

	ADD_STATS(pte_update, 1);
//	ADD_STATS(pte_update_pinned, xen_page_pinned(ptep));
	ADD_STATS(pte_update_batched, paravirt_get_lazy_mode() == PARAVIRT_LAZY_MMU);

#ifdef CONFIG_X86_PAE
	ptep->pte_high = pte.pte_high;
	smp_wmb();
	ptep->pte_low = pte.pte_low;
#else
	*ptep = pte;
#endif
}

#ifdef CONFIG_X86_PAE
void xen_set_pte_atomic(pte_t *ptep, pte_t pte)
{
	if (xen_iomap_pte(pte)) {
		xen_set_iomap_pte(ptep, pte);
		return;
	}

	set_64bit((u64 *)ptep, native_pte_val(pte));
}

void xen_pte_clear(struct mm_struct *mm, unsigned long addr, pte_t *ptep)
{
	ptep->pte_low = 0;
	smp_wmb();		/* make sure low gets written first */
	ptep->pte_high = 0;
}

void xen_pmd_clear(pmd_t *pmdp)
{
	set_pmd(pmdp, __pmd(0));
}
#endif	/* CONFIG_X86_PAE */

pmd_t xen_make_pmd(pmdval_t pmd)
{
	pmd = pte_pfn_to_mfn(pmd);
	return native_make_pmd(pmd);
}
PV_CALLEE_SAVE_REGS_THUNK(xen_make_pmd);

#if PAGETABLE_LEVELS == 4
pudval_t xen_pud_val(pud_t pud)
{
	return pte_mfn_to_pfn(pud.pud);
}
PV_CALLEE_SAVE_REGS_THUNK(xen_pud_val);

pud_t xen_make_pud(pudval_t pud)
{
	pud = pte_pfn_to_mfn(pud);

	return native_make_pud(pud);
}
PV_CALLEE_SAVE_REGS_THUNK(xen_make_pud);

pgd_t *xen_get_user_pgd(pgd_t *pgd)
{
	pgd_t *pgd_page = (pgd_t *)(((unsigned long)pgd) & PAGE_MASK);
	unsigned offset = pgd - pgd_page;
	pgd_t *user_ptr = NULL;

	if (offset < pgd_index(USER_LIMIT)) {
		struct page *page = virt_to_page(pgd_page);
		user_ptr = (pgd_t *)page->private;
		if (user_ptr)
			user_ptr += offset;
	}

	return user_ptr;
}

static void __xen_set_pgd_hyper(pgd_t *ptr, pgd_t val)
{
	struct mmu_update u;

	u.ptr = virt_to_machine(ptr).maddr;
	u.val = pgd_val_ma(val);
	xen_extend_mmu_update(&u);
}

/*
 * Raw hypercall-based set_pgd, intended for in early boot before
 * there's a page structure.  This implies:
 *  1. The only existing pagetable is the kernel's
 *  2. It is always pinned
 *  3. It has no user pagetable attached to it
 */
void __init xen_set_pgd_hyper(pgd_t *ptr, pgd_t val)
{
	preempt_disable();

	xen_mc_batch();

	__xen_set_pgd_hyper(ptr, val);

	xen_mc_issue(PARAVIRT_LAZY_MMU);

	preempt_enable();
}

void xen_set_pgd(pgd_t *ptr, pgd_t val)
{
	pgd_t *user_ptr = xen_get_user_pgd(ptr);

	ADD_STATS(pgd_update, 1);

	/* If page is not pinned, we can just update the entry
	   directly */
	if (!xen_page_pinned(ptr)) {
		*ptr = val;
		if (user_ptr) {
			WARN_ON(xen_page_pinned(user_ptr));
			*user_ptr = val;
		}
		return;
	}

	ADD_STATS(pgd_update_pinned, 1);
	ADD_STATS(pgd_update_batched, paravirt_get_lazy_mode() == PARAVIRT_LAZY_MMU);

	/* If it's pinned, then we can at least batch the kernel and
	   user updates together. */
	xen_mc_batch();

	__xen_set_pgd_hyper(ptr, val);
	if (user_ptr)
		__xen_set_pgd_hyper(user_ptr, val);

	xen_mc_issue(PARAVIRT_LAZY_MMU);
}
#endif	/* PAGETABLE_LEVELS == 4 */

/*
 * (Yet another) pagetable walker.  This one is intended for pinning a
 * pagetable.  This means that it walks a pagetable and calls the
 * callback function on each page it finds making up the page table,
 * at every level.  It walks the entire pagetable, but it only bothers
 * pinning pte pages which are below limit.  In the normal case this
 * will be STACK_TOP_MAX, but at boot we need to pin up to
 * FIXADDR_TOP.
 *
 * For 32-bit the important bit is that we don't pin beyond there,
 * because then we start getting into Xen's ptes.
 *
 * For 64-bit, we must skip the Xen hole in the middle of the address
 * space, just after the big x86-64 virtual hole.
 */
static int __xen_pgd_walk(struct mm_struct *mm, pgd_t *pgd,
			  int (*func)(struct mm_struct *mm, struct page *,
				      enum pt_level),
			  unsigned long limit)
{
	int flush = 0;
	unsigned hole_low, hole_high;
	unsigned pgdidx_limit, pudidx_limit, pmdidx_limit;
	unsigned pgdidx, pudidx, pmdidx;

	/* The limit is the last byte to be touched */
	limit--;
	BUG_ON(limit >= FIXADDR_TOP);

	if (xen_feature(XENFEAT_auto_translated_physmap))
		return 0;

	/*
	 * 64-bit has a great big hole in the middle of the address
	 * space, which contains the Xen mappings.  On 32-bit these
	 * will end up making a zero-sized hole and so is a no-op.
	 */
	hole_low = pgd_index(USER_LIMIT);
	hole_high = pgd_index(PAGE_OFFSET);

	pgdidx_limit = pgd_index(limit);
#if PTRS_PER_PUD > 1
	pudidx_limit = pud_index(limit);
#else
	pudidx_limit = 0;
#endif
#if PTRS_PER_PMD > 1
	pmdidx_limit = pmd_index(limit);
#else
	pmdidx_limit = 0;
#endif

	for (pgdidx = 0; pgdidx <= pgdidx_limit; pgdidx++) {
		pud_t *pud;

		if (pgdidx >= hole_low && pgdidx < hole_high)
			continue;

		if (!pgd_val(pgd[pgdidx]))
			continue;

		pud = pud_offset(&pgd[pgdidx], 0);

		if (PTRS_PER_PUD > 1) /* not folded */
			flush |= (*func)(mm, virt_to_page(pud), PT_PUD);

		for (pudidx = 0; pudidx < PTRS_PER_PUD; pudidx++) {
			pmd_t *pmd;

			if (pgdidx == pgdidx_limit &&
			    pudidx > pudidx_limit)
				goto out;

			if (pud_none(pud[pudidx]))
				continue;

			pmd = pmd_offset(&pud[pudidx], 0);

			if (PTRS_PER_PMD > 1) /* not folded */
				flush |= (*func)(mm, virt_to_page(pmd), PT_PMD);

			for (pmdidx = 0; pmdidx < PTRS_PER_PMD; pmdidx++) {
				struct page *pte;

				if (pgdidx == pgdidx_limit &&
				    pudidx == pudidx_limit &&
				    pmdidx > pmdidx_limit)
					goto out;

				if (pmd_none(pmd[pmdidx]))
					continue;

				pte = pmd_page(pmd[pmdidx]);
				flush |= (*func)(mm, pte, PT_PTE);
			}
		}
	}

out:
	/* Do the top level last, so that the callbacks can use it as
	   a cue to do final things like tlb flushes. */
	flush |= (*func)(mm, virt_to_page(pgd), PT_PGD);

	return flush;
}

static int xen_pgd_walk(struct mm_struct *mm,
			int (*func)(struct mm_struct *mm, struct page *,
				    enum pt_level),
			unsigned long limit)
{
	return __xen_pgd_walk(mm, mm->pgd, func, limit);
}

/* If we're using split pte locks, then take the page's lock and
   return a pointer to it.  Otherwise return NULL. */
static spinlock_t *xen_pte_lock(struct page *page, struct mm_struct *mm)
{
	spinlock_t *ptl = NULL;

#if USE_SPLIT_PTLOCKS
	ptl = __pte_lockptr(page);
	spin_lock_nest_lock(ptl, &mm->page_table_lock);
#endif

	return ptl;
}

static void xen_pte_unlock(void *v)
{
	spinlock_t *ptl = v;
	spin_unlock(ptl);
}

static void xen_do_pin(unsigned level, unsigned long pfn)
{
	struct mmuext_op *op;
	struct multicall_space mcs;

	mcs = __xen_mc_entry(sizeof(*op));
	op = mcs.args;
	op->cmd = level;
	op->arg1.mfn = pfn_to_mfn(pfn);
	MULTI_mmuext_op(mcs.mc, op, 1, NULL, DOMID_SELF);
}

static int xen_pin_page(struct mm_struct *mm, struct page *page,
			enum pt_level level)
{
	unsigned pgfl = TestSetPagePinned(page);
	int flush;

	if (pgfl)
		flush = 0;		/* already pinned */
	else if (PageHighMem(page))
		/* kmaps need flushing if we found an unpinned
		   highpage */
		flush = 1;
	else {
		void *pt = lowmem_page_address(page);
		unsigned long pfn = page_to_pfn(page);
		struct multicall_space mcs = __xen_mc_entry(0);
		spinlock_t *ptl;

		flush = 0;

		/*
		 * We need to hold the pagetable lock between the time
		 * we make the pagetable RO and when we actually pin
		 * it.  If we don't, then other users may come in and
		 * attempt to update the pagetable by writing it,
		 * which will fail because the memory is RO but not
		 * pinned, so Xen won't do the trap'n'emulate.
		 *
		 * If we're using split pte locks, we can't hold the
		 * entire pagetable's worth of locks during the
		 * traverse, because we may wrap the preempt count (8
		 * bits).  The solution is to mark RO and pin each PTE
		 * page while holding the lock.  This means the number
		 * of locks we end up holding is never more than a
		 * batch size (~32 entries, at present).
		 *
		 * If we're not using split pte locks, we needn't pin
		 * the PTE pages independently, because we're
		 * protected by the overall pagetable lock.
		 */
		ptl = NULL;
		if (level == PT_PTE)
			ptl = xen_pte_lock(page, mm);

		MULTI_update_va_mapping(mcs.mc, (unsigned long)pt,
					pfn_pte(pfn, PAGE_KERNEL_RO),
					level == PT_PGD ? UVMF_TLB_FLUSH : 0);

		if (ptl) {
			xen_do_pin(MMUEXT_PIN_L1_TABLE, pfn);

			/* Queue a deferred unlock for when this batch
			   is completed. */
			xen_mc_callback(xen_pte_unlock, ptl);
		}
	}

	return flush;
}

/* This is called just after a mm has been created, but it has not
   been used yet.  We need to make sure that its pagetable is all
   read-only, and can be pinned. */
static void __xen_pgd_pin(struct mm_struct *mm, pgd_t *pgd)
{
	xen_mc_batch();

	if (__xen_pgd_walk(mm, pgd, xen_pin_page, USER_LIMIT)) {
		/* re-enable interrupts for flushing */
		xen_mc_issue(0);

		kmap_flush_unused();

		xen_mc_batch();
	}

#ifdef CONFIG_X86_64
	{
		pgd_t *user_pgd = xen_get_user_pgd(pgd);

		xen_do_pin(MMUEXT_PIN_L4_TABLE, PFN_DOWN(__pa(pgd)));

		if (user_pgd) {
			xen_pin_page(mm, virt_to_page(user_pgd), PT_PGD);
			xen_do_pin(MMUEXT_PIN_L4_TABLE,
				   PFN_DOWN(__pa(user_pgd)));
		}
	}
#else /* CONFIG_X86_32 */
#ifdef CONFIG_X86_PAE
	/* Need to make sure unshared kernel PMD is pinnable */
	xen_pin_page(mm, pgd_page(pgd[pgd_index(TASK_SIZE)]),
		     PT_PMD);
#endif
	xen_do_pin(MMUEXT_PIN_L3_TABLE, PFN_DOWN(__pa(pgd)));
#endif /* CONFIG_X86_64 */
	xen_mc_issue(0);
}

static void xen_pgd_pin(struct mm_struct *mm)
{
	__xen_pgd_pin(mm, mm->pgd);
}

/*
 * On save, we need to pin all pagetables to make sure they get their
 * mfns turned into pfns.  Search the list for any unpinned pgds and pin
 * them (unpinned pgds are not currently in use, probably because the
 * process is under construction or destruction).
 *
 * Expected to be called in stop_machine() ("equivalent to taking
 * every spinlock in the system"), so the locking doesn't really
 * matter all that much.
 */
void xen_mm_pin_all(void)
{
	unsigned long flags;
	struct page *page;

	spin_lock_irqsave(&pgd_lock, flags);

	list_for_each_entry(page, &pgd_list, lru) {
		if (!PagePinned(page)) {
			__xen_pgd_pin(&init_mm, (pgd_t *)page_address(page));
			SetPageSavePinned(page);
		}
	}

	spin_unlock_irqrestore(&pgd_lock, flags);
}

/*
 * The init_mm pagetable is really pinned as soon as its created, but
 * that's before we have page structures to store the bits.  So do all
 * the book-keeping now.
 */
static __init int xen_mark_pinned(struct mm_struct *mm, struct page *page,
				  enum pt_level level)
{
	SetPagePinned(page);
	return 0;
}

static void __init xen_mark_init_mm_pinned(void)
{
	xen_pgd_walk(&init_mm, xen_mark_pinned, FIXADDR_TOP);
}

static int xen_unpin_page(struct mm_struct *mm, struct page *page,
			  enum pt_level level)
{
	unsigned pgfl = TestClearPagePinned(page);

	if (pgfl && !PageHighMem(page)) {
		void *pt = lowmem_page_address(page);
		unsigned long pfn = page_to_pfn(page);
		spinlock_t *ptl = NULL;
		struct multicall_space mcs;

		/*
		 * Do the converse to pin_page.  If we're using split
		 * pte locks, we must be holding the lock for while
		 * the pte page is unpinned but still RO to prevent
		 * concurrent updates from seeing it in this
		 * partially-pinned state.
		 */
		if (level == PT_PTE) {
			ptl = xen_pte_lock(page, mm);

			if (ptl)
				xen_do_pin(MMUEXT_UNPIN_TABLE, pfn);
		}

		mcs = __xen_mc_entry(0);

		MULTI_update_va_mapping(mcs.mc, (unsigned long)pt,
					pfn_pte(pfn, PAGE_KERNEL),
					level == PT_PGD ? UVMF_TLB_FLUSH : 0);

		if (ptl) {
			/* unlock when batch completed */
			xen_mc_callback(xen_pte_unlock, ptl);
		}
	}

	return 0;		/* never need to flush on unpin */
}

/* Release a pagetables pages back as normal RW */
static void __xen_pgd_unpin(struct mm_struct *mm, pgd_t *pgd)
{
	xen_mc_batch();

	xen_do_pin(MMUEXT_UNPIN_TABLE, PFN_DOWN(__pa(pgd)));

#ifdef CONFIG_X86_64
	{
		pgd_t *user_pgd = xen_get_user_pgd(pgd);

		if (user_pgd) {
			xen_do_pin(MMUEXT_UNPIN_TABLE,
				   PFN_DOWN(__pa(user_pgd)));
			xen_unpin_page(mm, virt_to_page(user_pgd), PT_PGD);
		}
	}
#endif

#ifdef CONFIG_X86_PAE
	/* Need to make sure unshared kernel PMD is unpinned */
	xen_unpin_page(mm, pgd_page(pgd[pgd_index(TASK_SIZE)]),
		       PT_PMD);
#endif

	__xen_pgd_walk(mm, pgd, xen_unpin_page, USER_LIMIT);

	xen_mc_issue(0);
}

static void xen_pgd_unpin(struct mm_struct *mm)
{
	__xen_pgd_unpin(mm, mm->pgd);
}

/*
 * On resume, undo any pinning done at save, so that the rest of the
 * kernel doesn't see any unexpected pinned pagetables.
 */
void xen_mm_unpin_all(void)
{
	unsigned long flags;
	struct page *page;

	spin_lock_irqsave(&pgd_lock, flags);

	list_for_each_entry(page, &pgd_list, lru) {
		if (PageSavePinned(page)) {
			BUG_ON(!PagePinned(page));
			__xen_pgd_unpin(&init_mm, (pgd_t *)page_address(page));
			ClearPageSavePinned(page);
		}
	}

	spin_unlock_irqrestore(&pgd_lock, flags);
}

void xen_activate_mm(struct mm_struct *prev, struct mm_struct *next)
{
	spin_lock(&next->page_table_lock);
	xen_pgd_pin(next);
	spin_unlock(&next->page_table_lock);
}

void xen_dup_mmap(struct mm_struct *oldmm, struct mm_struct *mm)
{
	spin_lock(&mm->page_table_lock);
	xen_pgd_pin(mm);
	spin_unlock(&mm->page_table_lock);
}


#ifdef CONFIG_SMP
/* Another cpu may still have their %cr3 pointing at the pagetable, so
   we need to repoint it somewhere else before we can unpin it. */
static void drop_other_mm_ref(void *info)
{
	struct mm_struct *mm = info;
	struct mm_struct *active_mm;

	active_mm = percpu_read(cpu_tlbstate.active_mm);

	if (active_mm == mm)
		leave_mm(smp_processor_id());

	/* If this cpu still has a stale cr3 reference, then make sure
	   it has been flushed. */
	if (percpu_read(xen_current_cr3) == __pa(mm->pgd))
		load_cr3(swapper_pg_dir);
}

static void xen_drop_mm_ref(struct mm_struct *mm)
{
	cpumask_var_t mask;
	unsigned cpu;

	if (current->active_mm == mm) {
		if (current->mm == mm)
			load_cr3(swapper_pg_dir);
		else
			leave_mm(smp_processor_id());
	}

	/* Get the "official" set of cpus referring to our pagetable. */
	if (!alloc_cpumask_var(&mask, GFP_ATOMIC)) {
		for_each_online_cpu(cpu) {
			if (!cpumask_test_cpu(cpu, mm_cpumask(mm))
			    && per_cpu(xen_current_cr3, cpu) != __pa(mm->pgd))
				continue;
			smp_call_function_single(cpu, drop_other_mm_ref, mm, 1);
		}
		return;
	}
	cpumask_copy(mask, mm_cpumask(mm));

	/* It's possible that a vcpu may have a stale reference to our
	   cr3, because its in lazy mode, and it hasn't yet flushed
	   its set of pending hypercalls yet.  In this case, we can
	   look at its actual current cr3 value, and force it to flush
	   if needed. */
	for_each_online_cpu(cpu) {
		if (per_cpu(xen_current_cr3, cpu) == __pa(mm->pgd))
			cpumask_set_cpu(cpu, mask);
	}

	if (!cpumask_empty(mask))
		smp_call_function_many(mask, drop_other_mm_ref, mm, 1);
	free_cpumask_var(mask);
}
#else
static void xen_drop_mm_ref(struct mm_struct *mm)
{
	if (current->active_mm == mm)
		load_cr3(swapper_pg_dir);
}
#endif

/*
 * While a process runs, Xen pins its pagetables, which means that the
 * hypervisor forces it to be read-only, and it controls all updates
 * to it.  This means that all pagetable updates have to go via the
 * hypervisor, which is moderately expensive.
 *
 * Since we're pulling the pagetable down, we switch to use init_mm,
 * unpin old process pagetable and mark it all read-write, which
 * allows further operations on it to be simple memory accesses.
 *
 * The only subtle point is that another CPU may be still using the
 * pagetable because of lazy tlb flushing.  This means we need need to
 * switch all CPUs off this pagetable before we can unpin it.
 */
void xen_exit_mmap(struct mm_struct *mm)
{
	get_cpu();		/* make sure we don't move around */
	xen_drop_mm_ref(mm);
	put_cpu();

	spin_lock(&mm->page_table_lock);

	/* pgd may not be pinned in the error exit path of execve */
	if (xen_page_pinned(mm->pgd) && !mm->context.has_foreign_mappings)
		xen_pgd_unpin(mm);

	spin_unlock(&mm->page_table_lock);
}

static __init void xen_pagetable_setup_start(pgd_t *base)
{
}

static void xen_post_allocator_init(void);

static __init void xen_pagetable_setup_done(pgd_t *base)
{
	xen_setup_shared_info();
	xen_post_allocator_init();
}

static void xen_write_cr2(unsigned long cr2)
{
	percpu_read(xen_vcpu)->arch.cr2 = cr2;
}

static unsigned long xen_read_cr2(void)
{
	return percpu_read(xen_vcpu)->arch.cr2;
}

unsigned long xen_read_cr2_direct(void)
{
	return percpu_read(xen_vcpu_info.arch.cr2);
}

static void xen_flush_tlb(void)
{
	struct mmuext_op *op;
	struct multicall_space mcs;

	preempt_disable();

	mcs = xen_mc_entry(sizeof(*op));

	op = mcs.args;
	op->cmd = MMUEXT_TLB_FLUSH_LOCAL;
	MULTI_mmuext_op(mcs.mc, op, 1, NULL, DOMID_SELF);

	xen_mc_issue(PARAVIRT_LAZY_MMU);

	preempt_enable();
}

static void xen_flush_tlb_single(unsigned long addr)
{
	struct mmuext_op *op;
	struct multicall_space mcs;

	preempt_disable();

	mcs = xen_mc_entry(sizeof(*op));
	op = mcs.args;
	op->cmd = MMUEXT_INVLPG_LOCAL;
	op->arg1.linear_addr = addr & PAGE_MASK;
	MULTI_mmuext_op(mcs.mc, op, 1, NULL, DOMID_SELF);

	xen_mc_issue(PARAVIRT_LAZY_MMU);

	preempt_enable();
}

/*
 * Flush tlb on other cpus.  Xen can do this via a single hypercall
 * rather than explicit IPIs, which has the nice property of avoiding
 * any cpus which don't actually have dirty tlbs.  Unfortunately it
 * doesn't give us an opportunity to kick out cpus which are in lazy
 * tlb state, so we may end up reflushing some cpus unnecessarily.
 */
static void xen_flush_tlb_others(const struct cpumask *cpus,
				 struct mm_struct *mm, unsigned long va)
{
	struct {
		struct mmuext_op op;
		DECLARE_BITMAP(mask, num_processors);
	} *args;
	struct multicall_space mcs;

	if (cpumask_empty(cpus))
		return;		/* nothing to do */

	mcs = xen_mc_entry(sizeof(*args));
	args = mcs.args;
	args->op.arg2.vcpumask = to_cpumask(args->mask);

	/* Remove us, and any offline CPUS. */
	cpumask_and(to_cpumask(args->mask), cpus, cpu_online_mask);
	cpumask_clear_cpu(smp_processor_id(), to_cpumask(args->mask));

	if (va == TLB_FLUSH_ALL) {
		args->op.cmd = MMUEXT_TLB_FLUSH_MULTI;
	} else {
		args->op.cmd = MMUEXT_INVLPG_MULTI;
		args->op.arg1.linear_addr = va;
	}

	MULTI_mmuext_op(mcs.mc, &args->op, 1, NULL, DOMID_SELF);

	xen_mc_issue(PARAVIRT_LAZY_MMU);
}

static unsigned long xen_read_cr3(void)
{
	return percpu_read(xen_cr3);
}

static void set_current_cr3(void *v)
{
	percpu_write(xen_current_cr3, (unsigned long)v);
}

static void __xen_write_cr3(bool kernel, unsigned long cr3)
{
	struct mmuext_op *op;
	struct multicall_space mcs;
	unsigned long mfn;

	if (cr3)
		mfn = pfn_to_mfn(PFN_DOWN(cr3));
	else
		mfn = 0;

	WARN_ON(mfn == 0 && kernel);

	mcs = __xen_mc_entry(sizeof(*op));

	op = mcs.args;
	op->cmd = kernel ? MMUEXT_NEW_BASEPTR : MMUEXT_NEW_USER_BASEPTR;
	op->arg1.mfn = mfn;

	MULTI_mmuext_op(mcs.mc, op, 1, NULL, DOMID_SELF);

	if (kernel) {
		percpu_write(xen_cr3, cr3);

		/* Update xen_current_cr3 once the batch has actually
		   been submitted. */
		xen_mc_callback(set_current_cr3, (void *)cr3);
	}
}

static void xen_write_cr3(unsigned long cr3)
{
	BUG_ON(preemptible());

	xen_mc_batch();  /* disables interrupts */

	/* Update while interrupts are disabled, so its atomic with
	   respect to ipis */
	percpu_write(xen_cr3, cr3);

	__xen_write_cr3(true, cr3);

#ifdef CONFIG_X86_64
	{
		pgd_t *user_pgd = xen_get_user_pgd(__va(cr3));
		if (user_pgd)
			__xen_write_cr3(false, __pa(user_pgd));
		else
			__xen_write_cr3(false, 0);
	}
#endif

	xen_mc_issue(PARAVIRT_LAZY_CPU);  /* interrupts restored */
}

static int xen_pgd_alloc(struct mm_struct *mm)
{
	pgd_t *pgd = mm->pgd;
	int ret = 0;

	BUG_ON(PagePinned(virt_to_page(pgd)));

#ifdef CONFIG_X86_64
	{
		struct page *page = virt_to_page(pgd);
		pgd_t *user_pgd;

		BUG_ON(page->private != 0);

		ret = -ENOMEM;

		user_pgd = (pgd_t *)__get_free_page(GFP_KERNEL | __GFP_ZERO);
		page->private = (unsigned long)user_pgd;

		if (user_pgd != NULL) {
			user_pgd[pgd_index(VSYSCALL_START)] =
				__pgd(__pa(level3_user_vsyscall) | _PAGE_TABLE);
			ret = 0;
		}

		BUG_ON(PagePinned(virt_to_page(xen_get_user_pgd(pgd))));
	}
#endif

	return ret;
}

void xen_late_unpin_pgd(struct mm_struct *mm, pgd_t *pgd)
{
	if (xen_page_pinned(pgd))
		__xen_pgd_unpin(mm, pgd);

}

static void xen_pgd_free(struct mm_struct *mm, pgd_t *pgd)
{
#ifdef CONFIG_X86_64
	pgd_t *user_pgd = xen_get_user_pgd(pgd);

	if (user_pgd)
		free_page((unsigned long)user_pgd);
#endif
}

#ifdef CONFIG_HIGHPTE
static void *xen_kmap_atomic_pte(struct page *page, enum km_type type)
{
	pgprot_t prot = PAGE_KERNEL;

	/*
	 * We disable highmem allocations for page tables so we should never
	 * see any calls to kmap_atomic_pte on a highmem page.
	 */
	BUG_ON(PageHighMem(page));

	if (PagePinned(page))
		prot = PAGE_KERNEL_RO;

	return kmap_atomic_prot(page, type, prot);
}
#endif

#ifdef CONFIG_X86_32
static __init pte_t mask_rw_pte(pte_t *ptep, pte_t pte)
{
	pte_t oldpte = *ptep;

	if (pte_flags(oldpte) & _PAGE_PRESENT) {
		/* Don't allow existing IO mappings to be overridden */
		if (pte_flags(oldpte) & _PAGE_IOMAP)
			pte = oldpte;

		/* Don't allow _PAGE_RW to be set on existing pte */
		pte = __pte_ma(((pte_val_ma(*ptep) & _PAGE_RW) | ~_PAGE_RW) &
			       pte_val_ma(pte));
	}

	return pte;
}

/* Init-time set_pte while constructing initial pagetables, which
   doesn't allow RO pagetable pages to be remapped RW */
static __init void xen_set_pte_init(pte_t *ptep, pte_t pte)
{
	pte = mask_rw_pte(ptep, pte);

	xen_set_pte(ptep, pte);
}
#endif

static void pin_pagetable_pfn(unsigned cmd, unsigned long pfn)
{
	struct mmuext_op op;
	op.cmd = cmd;
	op.arg1.mfn = pfn_to_mfn(pfn);
	if (HYPERVISOR_mmuext_op(&op, 1, NULL, DOMID_SELF))
		BUG();
}

/* Early in boot, while setting up the initial pagetable, assume
   everything is pinned. */
static __init void xen_alloc_pte_init(struct mm_struct *mm, unsigned long pfn)
{
#ifdef CONFIG_FLATMEM
	BUG_ON(mem_map);	/* should only be used early */
#endif
	make_lowmem_page_readonly(__va(PFN_PHYS(pfn)));
	pin_pagetable_pfn(MMUEXT_PIN_L1_TABLE, pfn);
}

/* Used for pmd and pud */
static __init void xen_alloc_pmd_init(struct mm_struct *mm, unsigned long pfn)
{
#ifdef CONFIG_FLATMEM
	BUG_ON(mem_map);	/* should only be used early */
#endif
	make_lowmem_page_readonly(__va(PFN_PHYS(pfn)));
}

/* Early release_pte assumes that all pts are pinned, since there's
   only init_mm and anything attached to that is pinned. */
static __init void xen_release_pte_init(unsigned long pfn)
{
	pin_pagetable_pfn(MMUEXT_UNPIN_TABLE, pfn);
	make_lowmem_page_readwrite(__va(PFN_PHYS(pfn)));
}

static __init void xen_release_pmd_init(unsigned long pfn)
{
	make_lowmem_page_readwrite(__va(PFN_PHYS(pfn)));
}

/* This needs to make sure the new pte page is pinned iff its being
   attached to a pinned pagetable. */
static void xen_alloc_ptpage(struct mm_struct *mm, unsigned long pfn, unsigned level)
{
	struct page *page = pfn_to_page(pfn);

	if (PagePinned(virt_to_page(mm->pgd))) {
		SetPagePinned(page);

		if (!PageHighMem(page)) {
			make_lowmem_page_readonly(__va(PFN_PHYS((unsigned long)pfn)));
			if (level == PT_PTE && USE_SPLIT_PTLOCKS)
				pin_pagetable_pfn(MMUEXT_PIN_L1_TABLE, pfn);
		} else {
			/* make sure there are no stray mappings of
			   this page */
			kmap_flush_unused();
		}
	}
}

static void xen_alloc_pte(struct mm_struct *mm, unsigned long pfn)
{
	xen_alloc_ptpage(mm, pfn, PT_PTE);
}

static void xen_alloc_pmd(struct mm_struct *mm, unsigned long pfn)
{
	xen_alloc_ptpage(mm, pfn, PT_PMD);
}

/* This should never happen until we're OK to use struct page */
static void xen_release_ptpage(unsigned long pfn, unsigned level)
{
	struct page *page = pfn_to_page(pfn);

	if (PagePinned(page)) {
		if (!PageHighMem(page)) {
			if (level == PT_PTE && USE_SPLIT_PTLOCKS)
				pin_pagetable_pfn(MMUEXT_UNPIN_TABLE, pfn);
			make_lowmem_page_readwrite(__va(PFN_PHYS(pfn)));
		}
		ClearPagePinned(page);
	}
}

static void xen_release_pte(unsigned long pfn)
{
	xen_release_ptpage(pfn, PT_PTE);
}

static void xen_release_pmd(unsigned long pfn)
{
	xen_release_ptpage(pfn, PT_PMD);
}

#if PAGETABLE_LEVELS == 4
static void xen_alloc_pud(struct mm_struct *mm, unsigned long pfn)
{
	xen_alloc_ptpage(mm, pfn, PT_PUD);
}

static void xen_release_pud(unsigned long pfn)
{
	xen_release_ptpage(pfn, PT_PUD);
}
#endif

void __init xen_reserve_top(void)
{
#ifdef CONFIG_X86_32
	unsigned long top = HYPERVISOR_VIRT_START;
	struct xen_platform_parameters pp;

	if (HYPERVISOR_xen_version(XENVER_platform_parameters, &pp) == 0)
		top = pp.virt_start;

	reserve_top_address(-top);
#endif	/* CONFIG_X86_32 */
}

/*
 * Like __va(), but returns address in the kernel mapping (which is
 * all we have until the physical memory mapping has been set up.
 */
static void *__ka(phys_addr_t paddr)
{
#ifdef CONFIG_X86_64
	return (void *)(paddr + __START_KERNEL_map);
#else
	return __va(paddr);
#endif
}

/* Convert a machine address to physical address */
static unsigned long m2p(phys_addr_t maddr)
{
	phys_addr_t paddr;

	maddr &= PTE_PFN_MASK;
	paddr = mfn_to_pfn(maddr >> PAGE_SHIFT) << PAGE_SHIFT;

	return paddr;
}

/* Convert a machine address to kernel virtual */
static void *m2v(phys_addr_t maddr)
{
	return __ka(m2p(maddr));
}

/* Set the page permissions on an identity-mapped pages */
static void set_page_prot(void *addr, pgprot_t prot)
{
	unsigned long pfn = __pa(addr) >> PAGE_SHIFT;
	pte_t pte = pfn_pte(pfn, prot);

	if (HYPERVISOR_update_va_mapping((unsigned long)addr, pte, 0))
		BUG();
}

static __init void xen_map_identity_early(pmd_t *pmd, unsigned long max_pfn)
{
	unsigned pmdidx, pteidx;
	unsigned ident_pte;
	unsigned long pfn;

	ident_pte = 0;
	pfn = 0;
	for (pmdidx = 0; pmdidx < PTRS_PER_PMD && pfn < max_pfn; pmdidx++) {
		pte_t *pte_page;

		/* Reuse or allocate a page of ptes */
		if (pmd_present(pmd[pmdidx]))
			pte_page = m2v(pmd[pmdidx].pmd);
		else {
			/* Check for free pte pages */
			if (ident_pte == ARRAY_SIZE(level1_ident_pgt))
				break;

			pte_page = &level1_ident_pgt[ident_pte];
			ident_pte += PTRS_PER_PTE;

			pmd[pmdidx] = __pmd(__pa(pte_page) | _PAGE_TABLE);
		}

		/* Install mappings */
		for (pteidx = 0; pteidx < PTRS_PER_PTE; pteidx++, pfn++) {
			pte_t pte;

			if (pfn > max_pfn_mapped)
				max_pfn_mapped = pfn;

			if (!pte_none(pte_page[pteidx]))
				continue;

			pte = pfn_pte(pfn, PAGE_KERNEL_EXEC);
			pte_page[pteidx] = pte;
		}
	}

	for (pteidx = 0; pteidx < ident_pte; pteidx += PTRS_PER_PTE)
		set_page_prot(&level1_ident_pgt[pteidx], PAGE_KERNEL_RO);

	set_page_prot(pmd, PAGE_KERNEL_RO);
}

void __init xen_setup_machphys_mapping(void)
{
	struct xen_machphys_mapping mapping;
	unsigned long machine_to_phys_nr_ents;

	if (HYPERVISOR_memory_op(XENMEM_machphys_mapping, &mapping) == 0) {
		machine_to_phys_mapping = (unsigned long *)mapping.v_start;
		machine_to_phys_nr_ents = mapping.max_mfn + 1;
	} else {
		machine_to_phys_nr_ents = MACH2PHYS_NR_ENTRIES;
	}
	machine_to_phys_order = fls(machine_to_phys_nr_ents - 1);
}

#ifdef CONFIG_X86_64
static void convert_pfn_mfn(void *v)
{
	pte_t *pte = v;
	int i;

	/* All levels are converted the same way, so just treat them
	   as ptes. */
	for (i = 0; i < PTRS_PER_PTE; i++)
		pte[i] = xen_make_pte(pte[i].pte);
}

/*
 * Set up the inital kernel pagetable.
 *
 * We can construct this by grafting the Xen provided pagetable into
 * head_64.S's preconstructed pagetables.  We copy the Xen L2's into
 * level2_ident_pgt, level2_kernel_pgt and level2_fixmap_pgt.  This
 * means that only the kernel has a physical mapping to start with -
 * but that's enough to get __va working.  We need to fill in the rest
 * of the physical mapping once some sort of allocator has been set
 * up.
 */
__init pgd_t *xen_setup_kernel_pagetable(pgd_t *pgd,
					 unsigned long max_pfn)
{
	pud_t *l3;
	pmd_t *l2;

	/* Zap identity mapping */
	init_level4_pgt[0] = __pgd(0);

	/* Pre-constructed entries are in pfn, so convert to mfn */
	convert_pfn_mfn(init_level4_pgt);
	convert_pfn_mfn(level3_ident_pgt);
	convert_pfn_mfn(level3_kernel_pgt);

	l3 = m2v(pgd[pgd_index(__START_KERNEL_map)].pgd);
	l2 = m2v(l3[pud_index(__START_KERNEL_map)].pud);

	memcpy(level2_ident_pgt, l2, sizeof(pmd_t) * PTRS_PER_PMD);
	memcpy(level2_kernel_pgt, l2, sizeof(pmd_t) * PTRS_PER_PMD);

	l3 = m2v(pgd[pgd_index(__START_KERNEL_map + PMD_SIZE)].pgd);
	l2 = m2v(l3[pud_index(__START_KERNEL_map + PMD_SIZE)].pud);
	memcpy(level2_fixmap_pgt, l2, sizeof(pmd_t) * PTRS_PER_PMD);

	/* Set up identity map */
	xen_map_identity_early(level2_ident_pgt, max_pfn);

	/* Make pagetable pieces RO */
	set_page_prot(init_level4_pgt, PAGE_KERNEL_RO);
	set_page_prot(level3_ident_pgt, PAGE_KERNEL_RO);
	set_page_prot(level3_kernel_pgt, PAGE_KERNEL_RO);
	set_page_prot(level3_user_vsyscall, PAGE_KERNEL_RO);
	set_page_prot(level2_kernel_pgt, PAGE_KERNEL_RO);
	set_page_prot(level2_fixmap_pgt, PAGE_KERNEL_RO);

	/* Pin down new L4 */
	pin_pagetable_pfn(MMUEXT_PIN_L4_TABLE,
			  PFN_DOWN(__pa_symbol(init_level4_pgt)));

	/* Unpin Xen-provided one */
	pin_pagetable_pfn(MMUEXT_UNPIN_TABLE, PFN_DOWN(__pa(pgd)));

	/* Switch over */
	pgd = init_level4_pgt;

	/*
	 * At this stage there can be no user pgd, and no page
	 * structure to attach it to, so make sure we just set kernel
	 * pgd.
	 */
	xen_mc_batch();
	__xen_write_cr3(true, __pa(pgd));
	xen_mc_issue(PARAVIRT_LAZY_CPU);

	reserve_early(__pa(xen_start_info->pt_base),
		      __pa(xen_start_info->pt_base +
			   xen_start_info->nr_pt_frames * PAGE_SIZE),
		      "XEN PAGETABLES");

	return pgd;
}
#else	/* !CONFIG_X86_64 */
static pmd_t level2_kernel_pgt[PTRS_PER_PMD] __page_aligned_bss;

__init pgd_t *xen_setup_kernel_pagetable(pgd_t *pgd,
					 unsigned long max_pfn)
{
	pmd_t *kernel_pmd;
	int i;

	max_pfn_mapped = PFN_DOWN(__pa(xen_start_info->pt_base) +
				  xen_start_info->nr_pt_frames * PAGE_SIZE +
				  512*1024);

	kernel_pmd = m2v(pgd[KERNEL_PGD_BOUNDARY].pgd);
	memcpy(level2_kernel_pgt, kernel_pmd, sizeof(pmd_t) * PTRS_PER_PMD);

	xen_map_identity_early(level2_kernel_pgt, max_pfn);

	memcpy(swapper_pg_dir, pgd, sizeof(pgd_t) * PTRS_PER_PGD);

	/*
	 * When running a 32 bit domain 0 on a 64 bit hypervisor a
	 * pinned L3 (such as the initial pgd here) contains bits
	 * which are reserved in the PAE layout but not in the 64 bit
	 * layout. Unfortunately some versions of the hypervisor
	 * (incorrectly) validate compat mode guests against the PAE
	 * layout and hence will not allow such a pagetable to be
	 * pinned by the guest. Therefore we mask off only the PFN and
	 * Present bits of the supplied L3.
	 */
	for (i = 0; i < PTRS_PER_PGD; i++)
		swapper_pg_dir[i].pgd &= (PTE_PFN_MASK | _PAGE_PRESENT);

	set_pgd(&swapper_pg_dir[KERNEL_PGD_BOUNDARY],
			__pgd(__pa(level2_kernel_pgt) | _PAGE_PRESENT));

	set_page_prot(level2_kernel_pgt, PAGE_KERNEL_RO);
	set_page_prot(swapper_pg_dir, PAGE_KERNEL_RO);
	set_page_prot(empty_zero_page, PAGE_KERNEL_RO);

	pin_pagetable_pfn(MMUEXT_UNPIN_TABLE, PFN_DOWN(__pa(pgd)));

	xen_write_cr3(__pa(swapper_pg_dir));

	pin_pagetable_pfn(MMUEXT_PIN_L3_TABLE, PFN_DOWN(__pa(swapper_pg_dir)));

	reserve_early(__pa(xen_start_info->pt_base),
		      __pa(xen_start_info->pt_base +
			   xen_start_info->nr_pt_frames * PAGE_SIZE),
		      "XEN PAGETABLES");

	return swapper_pg_dir;
}
#endif	/* CONFIG_X86_64 */

static unsigned char dummy_ioapic_mapping[PAGE_SIZE] __page_aligned_bss;

static void xen_set_fixmap(unsigned idx, phys_addr_t phys, pgprot_t prot)
{
	pte_t pte;

	phys >>= PAGE_SHIFT;

	switch (idx) {
	case FIX_BTMAP_END ... FIX_BTMAP_BEGIN:
#ifdef CONFIG_X86_F00F_BUG
	case FIX_F00F_IDT:
#endif
#ifdef CONFIG_X86_32
	case FIX_WP_TEST:
	case FIX_VDSO:
# ifdef CONFIG_HIGHMEM
	case FIX_KMAP_BEGIN ... FIX_KMAP_END:
# endif
#else
	case VSYSCALL_LAST_PAGE ... VSYSCALL_FIRST_PAGE:
#endif
#ifdef CONFIG_X86_LOCAL_APIC
	case FIX_APIC_BASE:	/* maps dummy local APIC */
#endif
	case FIX_TEXT_POKE0:
	case FIX_TEXT_POKE1:
		/* All local page mappings */
		pte = pfn_pte(phys, prot);
		break;

#ifdef CONFIG_X86_IO_APIC
	case FIX_IO_APIC_BASE_0 ... FIX_IO_APIC_BASE_END:
		/*
		 * We just don't map the IO APIC - all access is via
		 * hypercalls.  Keep the address in the pte for reference.
		 */
		pte = pfn_pte(PFN_DOWN(__pa(dummy_ioapic_mapping)), PAGE_KERNEL);
		break;
#endif

	case FIX_PARAVIRT_BOOTMAP:
		/* This is an MFN, but it isn't an IO mapping from the
		   IO domain */
		pte = mfn_pte(phys, prot);
		break;

	default:
		/* By default, set_fixmap is used for hardware mappings */
		pte = mfn_pte(phys, __pgprot(pgprot_val(prot) | _PAGE_IOMAP));
		break;
	}

	__native_set_fixmap(idx, pte);

#ifdef CONFIG_X86_64
	/* Replicate changes to map the vsyscall page into the user
	   pagetable vsyscall mapping. */
	if (idx >= VSYSCALL_LAST_PAGE && idx <= VSYSCALL_FIRST_PAGE) {
		unsigned long vaddr = __fix_to_virt(idx);
		set_pte_vaddr_pud(level3_user_vsyscall, vaddr, pte);
	}
#endif
}

__init void xen_ident_map_ISA(void)
{
	unsigned long pa;

	/*
	 * If we're dom0, then linear map the ISA machine addresses into
	 * the kernel's address space.
	 */
	if (!xen_initial_domain())
		return;

	xen_raw_printk("Xen: setup ISA identity maps\n");

	for (pa = ISA_START_ADDRESS; pa < ISA_END_ADDRESS; pa += PAGE_SIZE) {
		pte_t pte = mfn_pte(PFN_DOWN(pa), PAGE_KERNEL_IO);

		if (HYPERVISOR_update_va_mapping(PAGE_OFFSET + pa, pte, 0))
			BUG();
	}

	xen_flush_tlb();
}

static __init void xen_post_allocator_init(void)
{
	pv_mmu_ops.set_pte = xen_set_pte;
	pv_mmu_ops.set_pmd = xen_set_pmd;
	pv_mmu_ops.set_pud = xen_set_pud;
#if PAGETABLE_LEVELS == 4
	pv_mmu_ops.set_pgd = xen_set_pgd;
#endif

	/* This will work as long as patching hasn't happened yet
	   (which it hasn't) */
	pv_mmu_ops.alloc_pte = xen_alloc_pte;
	pv_mmu_ops.alloc_pmd = xen_alloc_pmd;
	pv_mmu_ops.release_pte = xen_release_pte;
	pv_mmu_ops.release_pmd = xen_release_pmd;
#if PAGETABLE_LEVELS == 4
	pv_mmu_ops.alloc_pud = xen_alloc_pud;
	pv_mmu_ops.release_pud = xen_release_pud;
#endif

#ifdef CONFIG_X86_64
	SetPagePinned(virt_to_page(level3_user_vsyscall));
#endif
	xen_mark_init_mm_pinned();
}

static void xen_leave_lazy_mmu(void)
{
	preempt_disable();
	xen_mc_flush();
	paravirt_leave_lazy_mmu();
	preempt_enable();
}

static const struct pv_mmu_ops xen_mmu_ops __initdata = {
	.read_cr2 = xen_read_cr2,
	.write_cr2 = xen_write_cr2,

	.read_cr3 = xen_read_cr3,
	.write_cr3 = xen_write_cr3,

	.flush_tlb_user = xen_flush_tlb,
	.flush_tlb_kernel = xen_flush_tlb,
	.flush_tlb_single = xen_flush_tlb_single,
	.flush_tlb_others = xen_flush_tlb_others,

	.pte_update = paravirt_nop,
	.pte_update_defer = paravirt_nop,

	.pgd_alloc = xen_pgd_alloc,
	.pgd_free = xen_pgd_free,

	.alloc_pte = xen_alloc_pte_init,
	.release_pte = xen_release_pte_init,
	.alloc_pmd = xen_alloc_pmd_init,
	.alloc_pmd_clone = paravirt_nop,
	.release_pmd = xen_release_pmd_init,

#ifdef CONFIG_HIGHPTE
	.kmap_atomic_pte = xen_kmap_atomic_pte,
#endif

#ifdef CONFIG_X86_64
	.set_pte = xen_set_pte,
#else
	.set_pte = xen_set_pte_init,
#endif
	.set_pte_at = xen_set_pte_at,
	.set_pmd = xen_set_pmd_hyper,

	.ptep_modify_prot_start = __ptep_modify_prot_start,
	.ptep_modify_prot_commit = __ptep_modify_prot_commit,

	.pte_val = PV_CALLEE_SAVE(xen_pte_val),
	.pgd_val = PV_CALLEE_SAVE(xen_pgd_val),

	.make_pte = PV_CALLEE_SAVE(xen_make_pte),
	.make_pgd = PV_CALLEE_SAVE(xen_make_pgd),

#ifdef CONFIG_X86_PAE
	.set_pte_atomic = xen_set_pte_atomic,
	.pte_clear = xen_pte_clear,
	.pmd_clear = xen_pmd_clear,
#endif	/* CONFIG_X86_PAE */
	.set_pud = xen_set_pud_hyper,

	.make_pmd = PV_CALLEE_SAVE(xen_make_pmd),
	.pmd_val = PV_CALLEE_SAVE(xen_pmd_val),

#if PAGETABLE_LEVELS == 4
	.pud_val = PV_CALLEE_SAVE(xen_pud_val),
	.make_pud = PV_CALLEE_SAVE(xen_make_pud),
	.set_pgd = xen_set_pgd_hyper,

	.alloc_pud = xen_alloc_pmd_init,
	.release_pud = xen_release_pmd_init,
#endif	/* PAGETABLE_LEVELS == 4 */

	.activate_mm = xen_activate_mm,
	.dup_mmap = xen_dup_mmap,
	.exit_mmap = xen_exit_mmap,

	.lazy_mode = {
		.enter = paravirt_enter_lazy_mmu,
		.leave = xen_leave_lazy_mmu,
	},

	.set_fixmap = xen_set_fixmap,
};

void __init xen_init_mmu_ops(void)
{
	x86_init.paging.pagetable_setup_start = xen_pagetable_setup_start;
	x86_init.paging.pagetable_setup_done = xen_pagetable_setup_done;
	pv_mmu_ops = xen_mmu_ops;

	vmap_lazy_unmap = false;
}

/* Protected by xen_reservation_lock. */
#define MAX_CONTIG_ORDER 9 /* 2MB */
static unsigned long discontig_frames[1<<MAX_CONTIG_ORDER];

#define VOID_PTE (mfn_pte(0, __pgprot(0)))
static void xen_zap_pfn_range(unsigned long vaddr, unsigned int order,
				unsigned long *in_frames,
				unsigned long *out_frames)
{
	int i;
	struct multicall_space mcs;

	xen_mc_batch();
	for (i = 0; i < (1UL<<order); i++, vaddr += PAGE_SIZE) {
		mcs = __xen_mc_entry(0);

		if (in_frames)
			in_frames[i] = virt_to_mfn(vaddr);

		MULTI_update_va_mapping(mcs.mc, vaddr, VOID_PTE, 0);
		set_phys_to_machine(virt_to_pfn(vaddr), INVALID_P2M_ENTRY);

		if (out_frames)
			out_frames[i] = virt_to_pfn(vaddr);
	}
	xen_mc_issue(0);
}

/*
 * Update the pfn-to-mfn mappings for a virtual address range, either to
 * point to an array of mfns, or contiguously from a single starting
 * mfn.
 */
static void xen_remap_exchanged_ptes(unsigned long vaddr, int order,
				     unsigned long *mfns,
				     unsigned long first_mfn)
{
	unsigned i, limit;
	unsigned long mfn;

	xen_mc_batch();

	limit = 1u << order;
	for (i = 0; i < limit; i++, vaddr += PAGE_SIZE) {
		struct multicall_space mcs;
		unsigned flags;

		mcs = __xen_mc_entry(0);
		if (mfns)
			mfn = mfns[i];
		else
			mfn = first_mfn + i;

		if (i < (limit - 1))
			flags = 0;
		else {
			if (order == 0)
				flags = UVMF_INVLPG | UVMF_ALL;
			else
				flags = UVMF_TLB_FLUSH | UVMF_ALL;
		}

		MULTI_update_va_mapping(mcs.mc, vaddr,
				mfn_pte(mfn, PAGE_KERNEL), flags);

		set_phys_to_machine(virt_to_pfn(vaddr), mfn);
	}

	xen_mc_issue(0);
}

/*
 * Perform the hypercall to exchange a region of our pfns to point to
 * memory with the required contiguous alignment.  Takes the pfns as
 * input, and populates mfns as output.
 *
 * Returns a success code indicating whether the hypervisor was able to
 * satisfy the request or not.
 */
static int xen_exchange_memory(unsigned long extents_in, unsigned int order_in,
			       unsigned long *pfns_in,
			       unsigned long extents_out, unsigned int order_out,
			       unsigned long *mfns_out,
			       unsigned int address_bits)
{
	long rc;
	int success;

	struct xen_memory_exchange exchange = {
		.in = {
			.nr_extents   = extents_in,
			.extent_order = order_in,
			.extent_start = pfns_in,
			.domid        = DOMID_SELF
		},
		.out = {
			.nr_extents   = extents_out,
			.extent_order = order_out,
			.extent_start = mfns_out,
			.address_bits = address_bits,
			.domid        = DOMID_SELF
		}
	};

	BUG_ON(extents_in << order_in != extents_out << order_out);

	rc = HYPERVISOR_memory_op(XENMEM_exchange, &exchange);
	success = (exchange.nr_exchanged == extents_in);

	BUG_ON(!success && ((exchange.nr_exchanged != 0) || (rc == 0)));
	BUG_ON(success && (rc != 0));

	return success;
}

int xen_create_contiguous_region(unsigned long vstart, unsigned int order,
				 unsigned int address_bits)
{
	unsigned long *in_frames = discontig_frames, out_frame;
	unsigned long  flags;
	int            success;

	/*
	 * Currently an auto-translated guest will not perform I/O, nor will
	 * it require PAE page directories below 4GB. Therefore any calls to
	 * this function are redundant and can be ignored.
	 */

	if (xen_feature(XENFEAT_auto_translated_physmap))
		return 0;

	if (unlikely(order > MAX_CONTIG_ORDER))
		return -ENOMEM;

	memset((void *) vstart, 0, PAGE_SIZE << order);

	spin_lock_irqsave(&xen_reservation_lock, flags);

	/* 1. Zap current PTEs, remembering MFNs. */
	xen_zap_pfn_range(vstart, order, in_frames, NULL);

	/* 2. Get a new contiguous memory extent. */
	out_frame = virt_to_pfn(vstart);
	success = xen_exchange_memory(1UL << order, 0, in_frames,
				      1, order, &out_frame,
				      address_bits);

	/* 3. Map the new extent in place of old pages. */
	if (success)
		xen_remap_exchanged_ptes(vstart, order, NULL, out_frame);
	else
		xen_remap_exchanged_ptes(vstart, order, in_frames, 0);

	spin_unlock_irqrestore(&xen_reservation_lock, flags);

	return success ? 0 : -ENOMEM;
}
EXPORT_SYMBOL_GPL(xen_create_contiguous_region);

void xen_destroy_contiguous_region(unsigned long vstart, unsigned int order)
{
	unsigned long *out_frames = discontig_frames, in_frame;
	unsigned long  flags;
	int success;

	if (xen_feature(XENFEAT_auto_translated_physmap))
		return;

	if (unlikely(order > MAX_CONTIG_ORDER))
		return;

	memset((void *) vstart, 0, PAGE_SIZE << order);

	spin_lock_irqsave(&xen_reservation_lock, flags);

	/* 1. Find start MFN of contiguous extent. */
	in_frame = virt_to_mfn(vstart);

	/* 2. Zap current PTEs. */
	xen_zap_pfn_range(vstart, order, NULL, out_frames);

	/* 3. Do the exchange for non-contiguous MFNs. */
	success = xen_exchange_memory(1, order, &in_frame, 1UL << order,
					0, out_frames, 0);

	/* 4. Map new pages in place of old pages. */
	if (success)
		xen_remap_exchanged_ptes(vstart, order, out_frames, 0);
	else
		xen_remap_exchanged_ptes(vstart, order, NULL, in_frame);

	spin_unlock_irqrestore(&xen_reservation_lock, flags);
}
EXPORT_SYMBOL_GPL(xen_destroy_contiguous_region);

#define REMAP_BATCH_SIZE 16

struct remap_data {
	unsigned long mfn;
	pgprot_t prot;
	struct mmu_update *mmu_update;
};

static int remap_area_mfn_pte_fn(pte_t *ptep, pgtable_t token,
				 unsigned long addr, void *data)
{
	struct remap_data *rmd = data;
	pte_t pte = pte_mkspecial(pfn_pte(rmd->mfn++, rmd->prot));

	rmd->mmu_update->ptr = arbitrary_virt_to_machine(ptep).maddr;
	rmd->mmu_update->val = pte_val_ma(pte);
	rmd->mmu_update++;

	return 0;
}

int xen_remap_domain_mfn_range(struct vm_area_struct *vma,
			       unsigned long addr,
			       unsigned long mfn, int nr,
			       pgprot_t prot, unsigned domid)
{
	struct remap_data rmd;
	struct mmu_update mmu_update[REMAP_BATCH_SIZE];
	int batch;
	unsigned long range;
	int err = 0;

	prot = __pgprot(pgprot_val(prot) | _PAGE_IOMAP);

	vma->vm_flags |= VM_IO | VM_RESERVED | VM_PFNMAP;

	rmd.mfn = mfn;
	rmd.prot = prot;

	while (nr) {
		batch = min(REMAP_BATCH_SIZE, nr);
		range = (unsigned long)batch << PAGE_SHIFT;

		rmd.mmu_update = mmu_update;
		err = apply_to_page_range(vma->vm_mm, addr, range,
					  remap_area_mfn_pte_fn, &rmd);
		if (err)
			goto out;

		err = -EFAULT;
		if (HYPERVISOR_mmu_update(mmu_update, batch, NULL, domid) < 0)
			goto out;

		nr -= batch;
		addr += range;
	}

	err = 0;
out:

	flush_tlb_all();

	return err;
}
EXPORT_SYMBOL_GPL(xen_remap_domain_mfn_range);
<<<<<<< HEAD
=======

static void xen_hvm_exit_mmap(struct mm_struct *mm)
{
	struct xen_hvm_pagetable_dying a;
	int rc;

	a.domid = DOMID_SELF;
	a.gpa = __pa(mm->pgd);
	rc = HYPERVISOR_hvm_op(HVMOP_pagetable_dying, &a);
	WARN_ON_ONCE(rc < 0);
}

static int is_pagetable_dying_supported(void)
{
	struct xen_hvm_pagetable_dying a;
	int rc = 0;

	a.domid = DOMID_SELF;
	a.gpa = 0x00;
	rc = HYPERVISOR_hvm_op(HVMOP_pagetable_dying, &a);
	if (rc < 0) {
		printk(KERN_DEBUG "HVMOP_pagetable_dying not supported\n");
		return 0;
	}
	return 1;
}

void __init xen_hvm_init_mmu_ops(void)
{
	if (is_pagetable_dying_supported())
		pv_mmu_ops.exit_mmap = xen_hvm_exit_mmap;
}
>>>>>>> f6b5ce47

#ifdef CONFIG_XEN_DEBUG_FS

static struct dentry *d_mmu_debug;

static int __init xen_mmu_debugfs(void)
{
	struct dentry *d_xen = xen_init_debugfs();

	if (d_xen == NULL)
		return -ENOMEM;

	d_mmu_debug = debugfs_create_dir("mmu", d_xen);

	debugfs_create_u8("zero_stats", 0644, d_mmu_debug, &zero_stats);

	debugfs_create_u32("pgd_update", 0444, d_mmu_debug, &mmu_stats.pgd_update);
	debugfs_create_u32("pgd_update_pinned", 0444, d_mmu_debug,
			   &mmu_stats.pgd_update_pinned);
	debugfs_create_u32("pgd_update_batched", 0444, d_mmu_debug,
			   &mmu_stats.pgd_update_pinned);

	debugfs_create_u32("pud_update", 0444, d_mmu_debug, &mmu_stats.pud_update);
	debugfs_create_u32("pud_update_pinned", 0444, d_mmu_debug,
			   &mmu_stats.pud_update_pinned);
	debugfs_create_u32("pud_update_batched", 0444, d_mmu_debug,
			   &mmu_stats.pud_update_pinned);

	debugfs_create_u32("pmd_update", 0444, d_mmu_debug, &mmu_stats.pmd_update);
	debugfs_create_u32("pmd_update_pinned", 0444, d_mmu_debug,
			   &mmu_stats.pmd_update_pinned);
	debugfs_create_u32("pmd_update_batched", 0444, d_mmu_debug,
			   &mmu_stats.pmd_update_pinned);

	debugfs_create_u32("pte_update", 0444, d_mmu_debug, &mmu_stats.pte_update);
//	debugfs_create_u32("pte_update_pinned", 0444, d_mmu_debug,
//			   &mmu_stats.pte_update_pinned);
	debugfs_create_u32("pte_update_batched", 0444, d_mmu_debug,
			   &mmu_stats.pte_update_pinned);

	debugfs_create_u32("mmu_update", 0444, d_mmu_debug, &mmu_stats.mmu_update);
	debugfs_create_u32("mmu_update_extended", 0444, d_mmu_debug,
			   &mmu_stats.mmu_update_extended);
	xen_debugfs_create_u32_array("mmu_update_histo", 0444, d_mmu_debug,
				     mmu_stats.mmu_update_histo, 20);

	debugfs_create_u32("set_pte_at", 0444, d_mmu_debug, &mmu_stats.set_pte_at);
	debugfs_create_u32("set_pte_at_batched", 0444, d_mmu_debug,
			   &mmu_stats.set_pte_at_batched);
	debugfs_create_u32("set_pte_at_current", 0444, d_mmu_debug,
			   &mmu_stats.set_pte_at_current);
	debugfs_create_u32("set_pte_at_kernel", 0444, d_mmu_debug,
			   &mmu_stats.set_pte_at_kernel);

	debugfs_create_u32("prot_commit", 0444, d_mmu_debug, &mmu_stats.prot_commit);
	debugfs_create_u32("prot_commit_batched", 0444, d_mmu_debug,
			   &mmu_stats.prot_commit_batched);

	return 0;
}
fs_initcall(xen_mmu_debugfs);

#endif	/* CONFIG_XEN_DEBUG_FS */<|MERGE_RESOLUTION|>--- conflicted
+++ resolved
@@ -606,7 +606,6 @@
 pteval_t xen_pte_val(pte_t pte)
 {
 	pteval_t pteval = pte.pte;
-<<<<<<< HEAD
 
 	/* If this is a WC pte, convert back from Xen WC to Linux WC */
 	if ((pteval & (_PAGE_PAT | _PAGE_PCD | _PAGE_PWT)) == _PAGE_PAT) {
@@ -614,15 +613,6 @@
 		pteval = (pteval & ~_PAGE_PAT) | _PAGE_PWT;
 	}
 
-=======
-
-	/* If this is a WC pte, convert back from Xen WC to Linux WC */
-	if ((pteval & (_PAGE_PAT | _PAGE_PCD | _PAGE_PWT)) == _PAGE_PAT) {
-		WARN_ON(!pat_enabled);
-		pteval = (pteval & ~_PAGE_PAT) | _PAGE_PWT;
-	}
-
->>>>>>> f6b5ce47
 	if (xen_initial_domain() && (pteval & _PAGE_IOMAP))
 		return pteval;
 
@@ -2479,8 +2469,6 @@
 	return err;
 }
 EXPORT_SYMBOL_GPL(xen_remap_domain_mfn_range);
-<<<<<<< HEAD
-=======
 
 static void xen_hvm_exit_mmap(struct mm_struct *mm)
 {
@@ -2513,7 +2501,6 @@
 	if (is_pagetable_dying_supported())
 		pv_mmu_ops.exit_mmap = xen_hvm_exit_mmap;
 }
->>>>>>> f6b5ce47
 
 #ifdef CONFIG_XEN_DEBUG_FS
 
