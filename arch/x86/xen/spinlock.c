/*
 * Split spinlock implementation out into its own file, so it can be
 * compiled in a FTRACE-compatible way.
 */
#include <linux/kernel_stat.h>
#include <linux/spinlock.h>
#include <linux/debugfs.h>
#include <linux/log2.h>
#include <linux/gfp.h>

#include <asm/paravirt.h>

#include <xen/interface/xen.h>
#include <xen/events.h>

#include "xen-ops.h"
#include "debugfs.h"

#ifdef CONFIG_XEN_DEBUG_FS
static struct xen_spinlock_stats
{
	u32 taken_slow;
	u32 taken_slow_pickup;
	u32 taken_slow_spurious;

	u32 released_slow;
	u32 released_slow_kicked;

#define HISTO_BUCKETS	30
	u32 histo_spin_blocked[HISTO_BUCKETS+1];

	u64 time_blocked;
} spinlock_stats;

static u8 zero_stats;

static inline void check_zero(void)
{
	if (unlikely(zero_stats)) {
		memset(&spinlock_stats, 0, sizeof(spinlock_stats));
		zero_stats = 0;
	}
}

#define ADD_STATS(elem, val)			\
	do { check_zero(); spinlock_stats.elem += (val); } while(0)

static inline u64 spin_time_start(void)
{
	return xen_clocksource_read();
}

static void __spin_time_accum(u64 delta, u32 *array)
{
	unsigned index = ilog2(delta);

	check_zero();

	if (index < HISTO_BUCKETS)
		array[index]++;
	else
		array[HISTO_BUCKETS]++;
}

static inline void spin_time_accum_blocked(u64 start)
{
	u32 delta = xen_clocksource_read() - start;

	__spin_time_accum(delta, spinlock_stats.histo_spin_blocked);
	spinlock_stats.time_blocked += delta;
}
#else  /* !CONFIG_XEN_DEBUG_FS */
#define TIMEOUT			(1 << 10)
#define ADD_STATS(elem, val)	do { (void)(val); } while(0)

static inline u64 spin_time_start(void)
{
	return 0;
}

static inline void spin_time_accum_blocked(u64 start)
{
}
#endif  /* CONFIG_XEN_DEBUG_FS */

struct xen_lock_waiting {
	struct arch_spinlock *lock;
	__ticket_t want;
};

static DEFINE_PER_CPU(int, lock_kicker_irq) = -1;
static DEFINE_PER_CPU(struct xen_lock_waiting, lock_waiting);
static cpumask_t waiting_cpus;

static void xen_lock_spinning(struct arch_spinlock *lock, __ticket_t want)
{
	int irq = __this_cpu_read(lock_kicker_irq);
	struct xen_lock_waiting *w = &__get_cpu_var(lock_waiting);
	int cpu = smp_processor_id();
	u64 start;
	unsigned long flags;

	/* If kicker interrupts not initialized yet, just spin */
	if (irq == -1)
		return;

	start = spin_time_start();

	/*
	 * Make sure an interrupt handler can't upset things in a
	 * partially setup state.
	 */
	local_irq_save(flags);

	/*
	 * We don't really care if we're overwriting some other
	 * (lock,want) pair, as that would mean that we're currently
	 * in an interrupt context, and the outer context had
	 * interrupts enabled.  That has already kicked the VCPU out
	 * of xen_poll_irq(), so it will just return spuriously and
	 * retry with newly setup (lock,want).
	 *
	 * The ordering protocol on this is that the "lock" pointer
	 * may only be set non-NULL if the "want" ticket is correct.
	 * If we're updating "want", we must first clear "lock".
	 */
	w->lock = NULL;
	smp_wmb();
	w->want = want;
	smp_wmb();
	w->lock = lock;

	/* This uses set_bit, which atomic and therefore a barrier */
	cpumask_set_cpu(cpu, &waiting_cpus);

	ADD_STATS(taken_slow, 1);
<<<<<<< HEAD

	/* clear pending */
	xen_clear_irq_pending(irq);

	/* Only check lock once pending cleared */
	barrier();

=======

	/* clear pending */
	xen_clear_irq_pending(irq);

	/* Only check lock once pending cleared */
	barrier();

>>>>>>> d67e7d96
	/*
	 * Mark entry to slowpath before doing the pickup test to make
	 * sure we don't deadlock with an unlocker.
	 */
	__ticket_enter_slowpath(lock);

	/*
	 * check again make sure it didn't become free while
	 * we weren't looking 
	 */
	if (ACCESS_ONCE(lock->tickets.head) == want) {
		ADD_STATS(taken_slow_pickup, 1);
		goto out;
	}

	/* Allow interrupts while blocked */
	local_irq_restore(flags);

	/*
	 * If an interrupt happens here, it will leave the wakeup irq
	 * pending, which will cause xen_poll_irq() to return
	 * immediately.
	 */

	/* Block until irq becomes pending (or perhaps a spurious wakeup) */
	xen_poll_irq(irq);
	ADD_STATS(taken_slow_spurious, !xen_test_irq_pending(irq));

	local_irq_save(flags);

	kstat_incr_irqs_this_cpu(irq, irq_to_desc(irq));

out:
	cpumask_clear_cpu(cpu, &waiting_cpus);
	w->lock = NULL;

	local_irq_restore(flags);

	spin_time_accum_blocked(start);
}
PV_CALLEE_SAVE_REGS_THUNK(xen_lock_spinning);

static void xen_unlock_kick(struct arch_spinlock *lock, __ticket_t next)
{
	int cpu;

	ADD_STATS(released_slow, 1);

	for_each_cpu(cpu, &waiting_cpus) {
		const struct xen_lock_waiting *w = &per_cpu(lock_waiting, cpu);

		/* Make sure we read lock before want */
		if (ACCESS_ONCE(w->lock) == lock &&
		    ACCESS_ONCE(w->want) == next) {
			ADD_STATS(released_slow_kicked, 1);
			xen_send_IPI_one(cpu, XEN_SPIN_UNLOCK_VECTOR);
			break;
		}
	}
}

static irqreturn_t dummy_handler(int irq, void *dev_id)
{
	BUG();
	return IRQ_HANDLED;
}

void __cpuinit xen_init_lock_cpu(int cpu)
{
	int irq;
	const char *name;

	name = kasprintf(GFP_KERNEL, "spinlock%d", cpu);
	irq = bind_ipi_to_irqhandler(XEN_SPIN_UNLOCK_VECTOR,
				     cpu,
				     dummy_handler,
				     IRQF_DISABLED|IRQF_PERCPU|IRQF_NOBALANCING,
				     name,
				     NULL);

	if (irq >= 0) {
		disable_irq(irq); /* make sure it's never delivered */
		per_cpu(lock_kicker_irq, cpu) = irq;
	}

	printk("cpu %d spinlock event irq %d\n", cpu, irq);
}

void xen_uninit_lock_cpu(int cpu)
{
	unbind_from_irqhandler(per_cpu(lock_kicker_irq, cpu), NULL);
}

static bool xen_pvspin __initdata = true;

void __init xen_init_spinlocks(void)
{
<<<<<<< HEAD
=======
	if (!xen_pvspin) {
		printk(KERN_DEBUG "xen: PV spinlocks disabled\n");
		return;
	}

	jump_label_inc(&paravirt_ticketlocks_enabled);

>>>>>>> d67e7d96
	pv_lock_ops.lock_spinning = PV_CALLEE_SAVE(xen_lock_spinning);
	pv_lock_ops.unlock_kick = xen_unlock_kick;
}

static __init int xen_parse_nopvspin(char *arg)
{
	xen_pvspin = false;
	return 0;
}
early_param("xen_nopvspin", xen_parse_nopvspin);

#ifdef CONFIG_XEN_DEBUG_FS

static struct dentry *d_spin_debug;

static int __init xen_spinlock_debugfs(void)
{
	struct dentry *d_xen = xen_init_debugfs();

	if (d_xen == NULL)
		return -ENOMEM;

	d_spin_debug = debugfs_create_dir("spinlocks", d_xen);

	debugfs_create_u8("zero_stats", 0644, d_spin_debug, &zero_stats);

	debugfs_create_u32("taken_slow", 0444, d_spin_debug,
			   &spinlock_stats.taken_slow);
	debugfs_create_u32("taken_slow_pickup", 0444, d_spin_debug,
			   &spinlock_stats.taken_slow_pickup);
	debugfs_create_u32("taken_slow_spurious", 0444, d_spin_debug,
			   &spinlock_stats.taken_slow_spurious);

	debugfs_create_u32("released_slow", 0444, d_spin_debug,
			   &spinlock_stats.released_slow);
	debugfs_create_u32("released_slow_kicked", 0444, d_spin_debug,
			   &spinlock_stats.released_slow_kicked);

	debugfs_create_u64("time_blocked", 0444, d_spin_debug,
			   &spinlock_stats.time_blocked);

	xen_debugfs_create_u32_array("histo_blocked", 0444, d_spin_debug,
				     spinlock_stats.histo_spin_blocked, HISTO_BUCKETS + 1);

	return 0;
}
fs_initcall(xen_spinlock_debugfs);

#endif	/* CONFIG_XEN_DEBUG_FS */<|MERGE_RESOLUTION|>--- conflicted
+++ resolved
@@ -134,7 +134,6 @@
 	cpumask_set_cpu(cpu, &waiting_cpus);
 
 	ADD_STATS(taken_slow, 1);
-<<<<<<< HEAD
 
 	/* clear pending */
 	xen_clear_irq_pending(irq);
@@ -142,15 +141,6 @@
 	/* Only check lock once pending cleared */
 	barrier();
 
-=======
-
-	/* clear pending */
-	xen_clear_irq_pending(irq);
-
-	/* Only check lock once pending cleared */
-	barrier();
-
->>>>>>> d67e7d96
 	/*
 	 * Mark entry to slowpath before doing the pickup test to make
 	 * sure we don't deadlock with an unlocker.
@@ -248,8 +238,6 @@
 
 void __init xen_init_spinlocks(void)
 {
-<<<<<<< HEAD
-=======
 	if (!xen_pvspin) {
 		printk(KERN_DEBUG "xen: PV spinlocks disabled\n");
 		return;
@@ -257,7 +245,6 @@
 
 	jump_label_inc(&paravirt_ticketlocks_enabled);
 
->>>>>>> d67e7d96
 	pv_lock_ops.lock_spinning = PV_CALLEE_SAVE(xen_lock_spinning);
 	pv_lock_ops.unlock_kick = xen_unlock_kick;
 }
