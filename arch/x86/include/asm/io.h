#ifndef _ASM_X86_IO_H
#define _ASM_X86_IO_H

#define ARCH_HAS_IOREMAP_WC

#include <linux/compiler.h>
#include <asm-generic/int-ll64.h>
#include <asm/page.h>

<<<<<<< HEAD
#include <xen/xen.h>
=======
#include <asm/xen/hypervisor.h>

extern int isapnp_disable;
>>>>>>> 3140d35d

#define build_mmio_read(name, size, type, reg, barrier) \
static inline type name(const volatile void __iomem *addr) \
{ type ret; asm volatile("mov" size " %1,%0":reg (ret) \
:"m" (*(volatile type __force *)addr) barrier); return ret; }

#define build_mmio_write(name, size, type, reg, barrier) \
static inline void name(type val, volatile void __iomem *addr) \
{ asm volatile("mov" size " %0,%1": :reg (val), \
"m" (*(volatile type __force *)addr) barrier); }

build_mmio_read(readb, "b", unsigned char, "=q", :"memory")
build_mmio_read(readw, "w", unsigned short, "=r", :"memory")
build_mmio_read(readl, "l", unsigned int, "=r", :"memory")

build_mmio_read(__readb, "b", unsigned char, "=q", )
build_mmio_read(__readw, "w", unsigned short, "=r", )
build_mmio_read(__readl, "l", unsigned int, "=r", )

build_mmio_write(writeb, "b", unsigned char, "q", :"memory")
build_mmio_write(writew, "w", unsigned short, "r", :"memory")
build_mmio_write(writel, "l", unsigned int, "r", :"memory")

build_mmio_write(__writeb, "b", unsigned char, "q", )
build_mmio_write(__writew, "w", unsigned short, "r", )
build_mmio_write(__writel, "l", unsigned int, "r", )

#define readb_relaxed(a) __readb(a)
#define readw_relaxed(a) __readw(a)
#define readl_relaxed(a) __readl(a)
#define __raw_readb __readb
#define __raw_readw __readw
#define __raw_readl __readl

#define __raw_writeb __writeb
#define __raw_writew __writew
#define __raw_writel __writel

#define mmiowb() barrier()

#ifdef CONFIG_X86_64

build_mmio_read(readq, "q", unsigned long, "=r", :"memory")
build_mmio_write(writeq, "q", unsigned long, "r", :"memory")

#else

static inline __u64 readq(const volatile void __iomem *addr)
{
	const volatile u32 __iomem *p = addr;
	u32 low, high;

	low = readl(p);
	high = readl(p + 1);

	return low + ((u64)high << 32);
}

static inline void writeq(__u64 val, volatile void __iomem *addr)
{
	writel(val, addr);
	writel(val >> 32, addr+4);
}

#endif

#define readq_relaxed(a)	readq(a)

#define __raw_readq(a)		readq(a)
#define __raw_writeq(val, addr)	writeq(val, addr)

/* Let people know that we have them */
#define readq			readq
#define writeq			writeq

/**
 *	virt_to_phys	-	map virtual addresses to physical
 *	@address: address to remap
 *
 *	The returned physical address is the physical (CPU) mapping for
 *	the memory address given. It is only valid to use this function on
 *	addresses directly mapped or allocated via kmalloc.
 *
 *	This function does not give bus mappings for DMA transfers. In
 *	almost all conceivable cases a device driver should not be using
 *	this function
 */

static inline phys_addr_t virt_to_phys(volatile void *address)
{
	return __pa(address);
}

/**
 *	phys_to_virt	-	map physical address to virtual
 *	@address: address to remap
 *
 *	The returned virtual address is a current CPU mapping for
 *	the memory address given. It is only valid to use this function on
 *	addresses that have a kernel mapping
 *
 *	This function does not handle bus mappings for DMA transfers. In
 *	almost all conceivable cases a device driver should not be using
 *	this function
 */

static inline void *phys_to_virt(phys_addr_t address)
{
	return __va(address);
}

/*
 * Change "struct page" to physical address.
 */
#define page_to_phys(page)    ((dma_addr_t)page_to_pfn(page) << PAGE_SHIFT)

/*
 * ISA I/O bus memory addresses are 1:1 with the physical address.
 * However, we truncate the address to unsigned int to avoid undesirable
 * promitions in legacy drivers.
 */
static inline unsigned int isa_virt_to_bus(volatile void *address)
{
	return (unsigned int)virt_to_phys(address);
}
#define isa_page_to_bus(page)	((unsigned int)page_to_phys(page))
#define isa_bus_to_virt		phys_to_virt

/*
 * However PCI ones are not necessarily 1:1 and therefore these interfaces
 * are forbidden in portable PCI drivers.
 *
 * Allow them on x86 for legacy drivers, though.
 */
#define virt_to_bus virt_to_phys
#define bus_to_virt phys_to_virt

/**
 * ioremap     -   map bus memory into CPU space
 * @offset:    bus address of the memory
 * @size:      size of the resource to map
 *
 * ioremap performs a platform specific sequence of operations to
 * make bus memory CPU accessible via the readb/readw/readl/writeb/
 * writew/writel functions and the other mmio helpers. The returned
 * address is not guaranteed to be usable directly as a virtual
 * address.
 *
 * If the area you are trying to map is a PCI BAR you should have a
 * look at pci_iomap().
 */
extern void __iomem *ioremap_nocache(resource_size_t offset, unsigned long size);
extern void __iomem *ioremap_cache(resource_size_t offset, unsigned long size);
extern void __iomem *ioremap_prot(resource_size_t offset, unsigned long size,
				unsigned long prot_val);

/*
 * The default ioremap() behavior is non-cached:
 */
static inline void __iomem *ioremap(resource_size_t offset, unsigned long size)
{
	return ioremap_nocache(offset, size);
}

extern void iounmap(volatile void __iomem *addr);


#ifdef CONFIG_X86_32
# include "io_32.h"
#else
# include "io_64.h"
#endif

extern void *xlate_dev_mem_ptr(unsigned long phys);
extern void unxlate_dev_mem_ptr(unsigned long phys, void *addr);

extern int ioremap_change_attr(unsigned long vaddr, unsigned long size,
				unsigned long prot_val);
extern void __iomem *ioremap_wc(resource_size_t offset, unsigned long size);

/*
 * early_ioremap() and early_iounmap() are for temporary early boot-time
 * mappings, before the real ioremap() is functional.
 * A boot-time mapping is currently limited to at most 16 pages.
 */
extern void early_ioremap_init(void);
extern void early_ioremap_reset(void);
extern void __iomem *early_ioremap(resource_size_t phys_addr,
				   unsigned long size);
extern void __iomem *early_memremap(resource_size_t phys_addr,
				    unsigned long size);
extern void early_iounmap(void __iomem *addr, unsigned long size);

#ifdef CONFIG_XEN
struct bio_vec;

extern bool xen_biovec_phys_mergeable(const struct bio_vec *vec1,
				      const struct bio_vec *vec2);

#define BIOVEC_PHYS_MERGEABLE(vec1, vec2)				\
	(__BIOVEC_PHYS_MERGEABLE(vec1, vec2) &&				\
	 (!xen_domain() || xen_biovec_phys_mergeable(vec1, vec2)))
#endif	/* CONFIG_XEN */

#define IO_SPACE_LIMIT 0xffff

#endif /* _ASM_X86_IO_H */<|MERGE_RESOLUTION|>--- conflicted
+++ resolved
@@ -7,13 +7,9 @@
 #include <asm-generic/int-ll64.h>
 #include <asm/page.h>
 
-<<<<<<< HEAD
 #include <xen/xen.h>
-=======
-#include <asm/xen/hypervisor.h>
 
 extern int isapnp_disable;
->>>>>>> 3140d35d
 
 #define build_mmio_read(name, size, type, reg, barrier) \
 static inline type name(const volatile void __iomem *addr) \
