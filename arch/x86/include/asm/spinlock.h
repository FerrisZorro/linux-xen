--- conflicted
+++ resolved
@@ -43,58 +43,16 @@
 /* How long a lock should spin before we consider blocking */
 #define SPIN_THRESHOLD	(1 << 11)
 
-<<<<<<< HEAD
+extern struct jump_label_key paravirt_ticketlocks_enabled;
+
 #ifdef CONFIG_PARAVIRT_SPINLOCKS
 
-/*
- * Return true if someone is in the slowpath on this lock.  This
- * should only be used by the current lock-holder.
- */
-static inline bool __ticket_in_slowpath(arch_spinlock_t *lock)
-{
-	/*
-	 * This deliberately reads both head and tail as a single
-	 * memory operation, and then tests the flag in tail.  This is
-	 * to guarantee that this read is ordered after the "add" to
-	 * head which does the unlock.  If we were to only read "tail"
-	 * to test the flag, then the CPU would be free to reorder the
-	 * read to before the write to "head" (since it is a different
-	 * memory location), which could cause a deadlock with someone
-	 * setting the flag before re-checking the lock availability.
-	 */
-	return ACCESS_ONCE(lock->head_tail) & (TICKET_SLOWPATH_FLAG << TICKET_SHIFT);
-}
-
 static inline void __ticket_enter_slowpath(arch_spinlock_t *lock)
 {
-	if (sizeof(lock->tickets.tail) == sizeof(u8))
-		asm (LOCK_PREFIX "orb %1, %0"
-		     : "+m" (lock->tickets.tail)
-		     : "i" (TICKET_SLOWPATH_FLAG) : "memory");
-	else
-		asm (LOCK_PREFIX "orw %1, %0"
-		     : "+m" (lock->tickets.tail)
-		     : "i" (TICKET_SLOWPATH_FLAG) : "memory");
+	set_bit(0, (volatile unsigned long *)&lock->tickets.tail);
 }
 
 #else  /* !CONFIG_PARAVIRT_SPINLOCKS */
-static inline bool __ticket_in_slowpath(arch_spinlock_t *lock)
-{
-	return false;
-}
-
-=======
-extern struct jump_label_key paravirt_ticketlocks_enabled;
-
-#ifdef CONFIG_PARAVIRT_SPINLOCKS
-
-static inline void __ticket_enter_slowpath(arch_spinlock_t *lock)
-{
-	set_bit(0, (volatile unsigned long *)&lock->tickets.tail);
-}
-
-#else  /* !CONFIG_PARAVIRT_SPINLOCKS */
->>>>>>> d67e7d96
 static __always_inline void __ticket_lock_spinning(arch_spinlock_t *lock, __ticket_t ticket)
 {
 }
@@ -155,23 +113,6 @@
 	return cmpxchg(&lock->head_tail, old.head_tail, new.head_tail) == old.head_tail;
 }
 
-<<<<<<< HEAD
-#if (NR_CPUS < 256)
-static __always_inline void __ticket_unlock_release(arch_spinlock_t *lock)
-{
-	asm volatile(UNLOCK_LOCK_PREFIX "addb %1, %0"
-		     : "+m" (lock->head_tail)
-		     : "i" (TICKET_LOCK_INC)
-		     : "memory", "cc");
-}
-#else
-static __always_inline void __ticket_unlock_release(arch_spinlock_t *lock)
-{
-	asm volatile(UNLOCK_LOCK_PREFIX "addw %1, %0"
-		     : "+m" (lock->head_tail)
-		     : "i" (TICKET_LOCK_INC)
-		     : "memory", "cc");
-=======
 static inline void __ticket_unlock_slowpath(arch_spinlock_t *lock,
 					    arch_spinlock_t old)
 {
@@ -223,50 +164,9 @@
 			__ticket_unlock_slowpath(lock, prev);
 	} else
 		__add(&lock->tickets.head, TICKET_LOCK_INC, UNLOCK_LOCK_PREFIX);
->>>>>>> d67e7d96
-}
-
-<<<<<<< HEAD
-static inline void __ticket_unlock_slowpath(arch_spinlock_t *lock,
-					    arch_spinlock_t old)
-=======
+}
+
 static inline int arch_spin_is_locked(arch_spinlock_t *lock)
->>>>>>> d67e7d96
-{
-	arch_spinlock_t new;
-
-	BUILD_BUG_ON(((__ticket_t)NR_CPUS) != NR_CPUS);
-
-	/* Perform the unlock on the "before" copy */
-	old.tickets.head += TICKET_LOCK_INC;
-
-	/* Clear the slowpath flag */
-	new.head_tail = old.head_tail & ~(TICKET_SLOWPATH_FLAG << TICKET_SHIFT);
-
-	/*
-	 * If the lock is uncontended, clear the flag - use cmpxchg in
-	 * case it changes behind our back though.
-	 */
-	if (new.tickets.head != new.tickets.tail ||
-	    cmpxchg(&lock->head_tail, old.head_tail, new.head_tail) != old.head_tail) {
-		/*
-		 * Lock still has someone queued for it, so wake up an
-		 * appropriate waiter.
-		 */
-		__ticket_unlock_kick(lock, old.tickets.head);
-	}
-}
-
-<<<<<<< HEAD
-static __always_inline void arch_spin_unlock(arch_spinlock_t *lock)
-{
-	arch_spinlock_t prev = *lock;
-	__ticket_unlock_release(lock);
-	if (unlikely(__ticket_in_slowpath(lock)))
-		__ticket_unlock_slowpath(lock, prev);
-}
-
-static inline int arch_spin_is_locked(arch_spinlock_t *lock)
 {
 	struct __raw_tickets tmp = ACCESS_ONCE(lock->tickets);
 
@@ -281,16 +181,6 @@
 }
 #define arch_spin_is_contended	arch_spin_is_contended
 
-=======
-static inline int arch_spin_is_contended(arch_spinlock_t *lock)
-{
-	struct __raw_tickets tmp = ACCESS_ONCE(lock->tickets);
-
-	return ((tmp.tail - tmp.head) & TICKET_MASK) > TICKET_LOCK_INC;
-}
-#define arch_spin_is_contended	arch_spin_is_contended
-
->>>>>>> d67e7d96
 static __always_inline void arch_spin_lock_flags(arch_spinlock_t *lock,
 						  unsigned long flags)
 {
