#ifndef _ASM_X86_XEN_PCI_H
#define _ASM_X86_XEN_PCI_H

<<<<<<< HEAD
#if defined(CONFIG_PCI_MSI)
#if defined(CONFIG_PCI_XEN)
=======
#ifdef CONFIG_XEN_DOM0_PCI
int xen_register_pirq(u32 gsi, int triggering);
int xen_register_gsi(u32 gsi, int triggering, int polarity);
>>>>>>> af920ec4
int xen_create_msi_irq(struct pci_dev *dev,
			struct msi_desc *msidesc,
			int type);
void xen_pci_teardown_msi_dev(struct pci_dev *dev);
void xen_pci_teardown_msi_irq(int irq);
int xen_pci_setup_msi_irqs(struct pci_dev *dev, int nvec, int type);

/* The drivers/pci/xen-pcifront.c sets this structure to
 * its own functions.
 */
struct xen_pci_frontend_ops {
	int (*enable_msi)(struct pci_dev *dev, int **vectors);
	void (*disable_msi)(struct pci_dev *dev);
	int (*enable_msix)(struct pci_dev *dev, int **vectors, int nvec);
	void (*disable_msix)(struct pci_dev *dev);
};

extern struct xen_pci_frontend_ops *xen_pci_frontend;
	
static inline int xen_pci_frontend_enable_msi(struct pci_dev *dev,
					      int **vectors)
{
	if (xen_pci_frontend && xen_pci_frontend->enable_msi)
		return xen_pci_frontend->enable_msi(dev, vectors);
	return -ENODEV;
}
static inline void xen_pci_frontend_disable_msi(struct pci_dev *dev)
{
	if (xen_pci_frontend && xen_pci_frontend->disable_msi)
			xen_pci_frontend->disable_msi(dev);
}
static inline int xen_pci_frontend_enable_msix(struct pci_dev *dev,
					       int **vectors, int nvec)
{
	if (xen_pci_frontend && xen_pci_frontend->enable_msix)
		return xen_pci_frontend->enable_msix(dev, vectors, nvec);
	return -ENODEV;
}
static inline void xen_pci_frontend_disable_msix(struct pci_dev *dev)
{
	if (xen_pci_frontend && xen_pci_frontend->disable_msix)
			xen_pci_frontend->disable_msix(dev);
}
#else
static inline int xen_create_msi_irq(struct pci_dev *dev,
				struct msi_desc *msidesc,
				int type)
{
	return -1;
}
static inline void xen_pci_teardown_msi_dev(struct pci_dev *dev) { }
static inline void xen_pci_teardown_msi_irq(int irq) { }
static inline int xen_pci_setup_msi_irqs(struct pci_dev *dev, int nvec, int type)
{
	return -ENODEV;
}
#endif /* CONFIG_PCI_XEN */

#endif /* CONFIG_PCI_MSI */

#ifdef CONFIG_XEN_DOM0_PCI
int xen_register_gsi(u32 gsi, int triggering, int polarity);
int xen_find_device_domain_owner(struct pci_dev *dev);
int xen_register_device_domain_owner(struct pci_dev *dev, uint16_t domain);
int xen_unregister_device_domain_owner(struct pci_dev *dev);

#else
static inline int xen_register_gsi(u32 gsi, int triggering, int polarity)
{
	return -1;
}

static inline int xen_find_device_domain_owner(struct pci_dev *dev)
{
	return -1;
}
static inline int xen_register_device_domain_owner(struct pci_dev *dev,
						   uint16_t domain)
{
 	return -1;
}
static inline int xen_unregister_device_domain_owner(struct pci_dev *dev)
{
 	return -1;
}
#endif

#if defined(CONFIG_PCI_MSI) && defined(CONFIG_XEN_DOM0_PCI)
int xen_setup_msi_irqs(struct pci_dev *dev, int nvec, int type);
#else
static inline int xen_setup_msi_irqs(struct pci_dev *dev, int nvec, int type)
{
	return -1;
}
#endif

#endif	/* _ASM_X86_XEN_PCI_H */<|MERGE_RESOLUTION|>--- conflicted
+++ resolved
@@ -1,14 +1,10 @@
 #ifndef _ASM_X86_XEN_PCI_H
 #define _ASM_X86_XEN_PCI_H
 
-<<<<<<< HEAD
 #if defined(CONFIG_PCI_MSI)
 #if defined(CONFIG_PCI_XEN)
-=======
-#ifdef CONFIG_XEN_DOM0_PCI
 int xen_register_pirq(u32 gsi, int triggering);
 int xen_register_gsi(u32 gsi, int triggering, int polarity);
->>>>>>> af920ec4
 int xen_create_msi_irq(struct pci_dev *dev,
 			struct msi_desc *msidesc,
 			int type);
