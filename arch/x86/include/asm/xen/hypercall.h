--- conflicted
+++ resolved
@@ -45,11 +45,8 @@
 #include <xen/interface/xen.h>
 #include <xen/interface/sched.h>
 #include <xen/interface/physdev.h>
-<<<<<<< HEAD
 #include <xen/interface/platform.h>
-=======
 #include <xen/interface/xen-mca.h>
->>>>>>> ef641e1a
 
 /*
  * The hypercall asms have to meet several constraints:
@@ -304,17 +301,17 @@
 }
 
 static inline int
-<<<<<<< HEAD
+HYPERVISOR_mca(struct xen_mc *mc_op)
+{
+	mc_op->interface_version = XEN_MCA_INTERFACE_VERSION;
+	return _hypercall1(int, mca, mc_op);
+}
+
+static inline int
 HYPERVISOR_dom0_op(struct xen_platform_op *platform_op)
 {
 	platform_op->interface_version = XENPF_INTERFACE_VERSION;
 	return _hypercall1(int, dom0_op, platform_op);
-=======
-HYPERVISOR_mca(struct xen_mc *mc_op)
-{
-	mc_op->interface_version = XEN_MCA_INTERFACE_VERSION;
-	return _hypercall1(int, mca, mc_op);
->>>>>>> ef641e1a
 }
 
 static inline int
