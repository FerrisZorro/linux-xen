--- conflicted
+++ resolved
@@ -3500,11 +3500,7 @@
 	if (type == PCI_CAP_ID_MSI && nvec > 1)
 		return 1;
 
-<<<<<<< HEAD
-	if (xen_domain())
-=======
 	if (xen_pv_domain())
->>>>>>> f6b5ce47
 		return xen_pci_setup_msi_irqs(dev, nvec, type);
 
 	node = dev_to_node(&dev->dev);
