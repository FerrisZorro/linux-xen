--- conflicted
+++ resolved
@@ -50,13 +50,10 @@
 	put_online_cpus();
 }
 
-<<<<<<< HEAD
-=======
 void arch_jump_label_transform_static(struct jump_entry *entry,
 				      enum jump_label_type type)
 {
 	__jump_label_transform(entry, type, text_poke_early);
 }
 
->>>>>>> dbd805fd
 #endif