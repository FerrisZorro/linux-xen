--- conflicted
+++ resolved
@@ -1,12 +1,8 @@
 #include <linux/init.h>
 #include <linux/mm.h>
-<<<<<<< HEAD
 #
-=======
-
 #include <asm/pat.h>
 
->>>>>>> b24c289e
 #include "mtrr.h"
 
 #include <xen/xen.h>
