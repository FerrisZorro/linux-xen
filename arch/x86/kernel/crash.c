/*
 * Architecture specific (i386/x86_64) functions for kexec based crash dumps.
 *
 * Created by: Hariprasad Nellitheertha (hari@in.ibm.com)
 *
 * Copyright (C) IBM Corporation, 2004. All rights reserved.
 *
 */

#include <linux/init.h>
#include <linux/types.h>
#include <linux/kernel.h>
#include <linux/smp.h>
#include <linux/reboot.h>
#include <linux/kexec.h>
#include <linux/delay.h>
#include <linux/elf.h>
#include <linux/elfcore.h>

#include <asm/processor.h>
#include <asm/hardirq.h>
#include <asm/nmi.h>
#include <asm/hw_irq.h>
#include <asm/apic.h>
#include <asm/hpet.h>
#include <linux/kdebug.h>
#include <asm/cpu.h>
#include <asm/reboot.h>
#include <asm/virtext.h>
<<<<<<< HEAD
#include <asm/x86_init.h>
=======

>>>>>>> 5bf34759

#if defined(CONFIG_SMP) && defined(CONFIG_X86_LOCAL_APIC)

static void kdump_nmi_callback(int cpu, struct die_args *args)
{
	struct pt_regs *regs;
#ifdef CONFIG_X86_32
	struct pt_regs fixed_regs;
#endif

	regs = args->regs;

#ifdef CONFIG_X86_32
	if (!user_mode_vm(regs)) {
		crash_fixup_ss_esp(&fixed_regs, regs);
		regs = &fixed_regs;
	}
#endif
	crash_save_cpu(regs, cpu);

	/* Disable VMX or SVM if needed.
	 *
	 * We need to disable virtualization on all CPUs.
	 * Having VMX or SVM enabled on any CPU may break rebooting
	 * after the kdump kernel has finished its task.
	 */
	cpu_emergency_vmxoff();
	cpu_emergency_svm_disable();

	disable_local_APIC();
}

static void kdump_nmi_shootdown_cpus(void)
{
	nmi_shootdown_cpus(kdump_nmi_callback);

	disable_local_APIC();
}

#else
static void kdump_nmi_shootdown_cpus(void)
{
	/* There are no cpus to shootdown */
}
#endif

void native_machine_crash_shutdown(struct pt_regs *regs)
{
	/* This function is only called after the system
	 * has panicked or is otherwise in a critical state.
	 * The minimum amount of code to allow a kexec'd kernel
	 * to run successfully needs to happen here.
	 *
	 * In practice this means shooting down the other cpus in
	 * an SMP system.
	 */
	/* The kernel is broken so disable interrupts */
	local_irq_disable();

	kdump_nmi_shootdown_cpus();

	/* Booting kdump kernel with VMX or SVM enabled won't work,
	 * because (among other limitations) we can't disable paging
	 * with the virt flags.
	 */
	cpu_emergency_vmxoff();
	cpu_emergency_svm_disable();

	lapic_shutdown();
#if defined(CONFIG_X86_IO_APIC)
	disable_IO_APIC();
#endif
#ifdef CONFIG_HPET_TIMER
	hpet_disable();
#endif
<<<<<<< HEAD

#ifdef CONFIG_X86_64
	x86_platform.iommu_shutdown();
#endif

=======
>>>>>>> 5bf34759
	crash_save_cpu(regs, safe_smp_processor_id());
}<|MERGE_RESOLUTION|>--- conflicted
+++ resolved
@@ -27,11 +27,6 @@
 #include <asm/cpu.h>
 #include <asm/reboot.h>
 #include <asm/virtext.h>
-<<<<<<< HEAD
-#include <asm/x86_init.h>
-=======
-
->>>>>>> 5bf34759
 
 #if defined(CONFIG_SMP) && defined(CONFIG_X86_LOCAL_APIC)
 
@@ -107,13 +102,5 @@
 #ifdef CONFIG_HPET_TIMER
 	hpet_disable();
 #endif
-<<<<<<< HEAD
-
-#ifdef CONFIG_X86_64
-	x86_platform.iommu_shutdown();
-#endif
-
-=======
->>>>>>> 5bf34759
 	crash_save_cpu(regs, safe_smp_processor_id());
 }