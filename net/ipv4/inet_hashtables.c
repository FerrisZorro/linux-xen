--- conflicted
+++ resolved
@@ -500,11 +500,7 @@
 		inet_bind_hash(sk, tb, port);
 		if (sk_unhashed(sk)) {
 			inet_sk(sk)->inet_sport = htons(port);
-<<<<<<< HEAD
-			hash(sk);
-=======
 			twrefcnt += hash(sk, tw);
->>>>>>> 2fbe74b9
 		}
 		if (tw)
 			twrefcnt += inet_twsk_bind_unhash(tw, hinfo);
