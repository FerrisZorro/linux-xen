--- conflicted
+++ resolved
@@ -338,13 +338,8 @@
 
 static void xen_vbd_sync(struct xen_vbd *vbd)
 {
-<<<<<<< HEAD
-	if (vbd->bdev)
-		fsync_bdev(vbd->bdev);
-=======
 	if (vbd->bdev && vbd->flush_support)
 		blkdev_issue_flush(vbd->bdev, GFP_KERNEL, NULL);
->>>>>>> b1d89fdf
 }
 
 static int xen_vbd_create(struct xen_blkif *blkif, blkif_vdev_t handle,
