--- conflicted
+++ resolved
@@ -1207,11 +1207,7 @@
 	}
 
 	info->feature_flush = REQ_FLUSH | REQ_FUA;
-<<<<<<< HEAD
-	info->flush_op = 0;
-=======
 	info->flush_op = -1; /* 0 is BLKIF_OP_READ */
->>>>>>> b1d89fdf
 
 	err = xenbus_gather(XBT_NIL, info->xbdev->otherend,
 			    "feature-barrier", "%d", &barrier,
@@ -1242,8 +1238,6 @@
 	if (!flush && !barrier)
 		info->feature_flush = 0;
 
-<<<<<<< HEAD
-=======
 	err = xenbus_gather(XBT_NIL, info->xbdev->otherend,
 			    "feature-discard", "%d", &discard,
 			    NULL);
@@ -1251,7 +1245,6 @@
 	if (!err && discard)
 		blkfront_setup_discard(info);
 
->>>>>>> b1d89fdf
 	err = xlvbd_alloc_gendisk(sectors, info, binfo, sector_size);
 	if (err) {
 		xenbus_dev_fatal(info->xbdev, err, "xlvbd_add at %s",
