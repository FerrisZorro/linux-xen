/******************************************************************************
 * Talks to Xen Store to figure out what devices we have.
 *
 * Copyright (C) 2005 Rusty Russell, IBM Corporation
 * Copyright (C) 2005 Mike Wray, Hewlett-Packard
 * Copyright (C) 2005, 2006 XenSource Ltd
 *
 * This program is free software; you can redistribute it and/or
 * modify it under the terms of the GNU General Public License version 2
 * as published by the Free Software Foundation; or, when distributed
 * separately from the Linux kernel or incorporated into other
 * software packages, subject to the following license:
 *
 * Permission is hereby granted, free of charge, to any person obtaining a copy
 * of this source file (the "Software"), to deal in the Software without
 * restriction, including without limitation the rights to use, copy, modify,
 * merge, publish, distribute, sublicense, and/or sell copies of the Software,
 * and to permit persons to whom the Software is furnished to do so, subject to
 * the following conditions:
 *
 * The above copyright notice and this permission notice shall be included in
 * all copies or substantial portions of the Software.
 *
 * THE SOFTWARE IS PROVIDED "AS IS", WITHOUT WARRANTY OF ANY KIND, EXPRESS OR
 * IMPLIED, INCLUDING BUT NOT LIMITED TO THE WARRANTIES OF MERCHANTABILITY,
 * FITNESS FOR A PARTICULAR PURPOSE AND NONINFRINGEMENT. IN NO EVENT SHALL THE
 * AUTHORS OR COPYRIGHT HOLDERS BE LIABLE FOR ANY CLAIM, DAMAGES OR OTHER
 * LIABILITY, WHETHER IN AN ACTION OF CONTRACT, TORT OR OTHERWISE, ARISING
 * FROM, OUT OF OR IN CONNECTION WITH THE SOFTWARE OR THE USE OR OTHER DEALINGS
 * IN THE SOFTWARE.
 */

#define DPRINTK(fmt, args...)				\
	pr_debug("xenbus_probe (%s:%d) " fmt ".\n",	\
		 __func__, __LINE__, ##args)

#include <linux/kernel.h>
#include <linux/err.h>
#include <linux/string.h>
#include <linux/ctype.h>
#include <linux/fcntl.h>
#include <linux/mm.h>
#include <linux/proc_fs.h>
#include <linux/notifier.h>
#include <linux/kthread.h>
#include <linux/mutex.h>
#include <linux/io.h>

#include <asm/page.h>
#include <asm/pgtable.h>
#include <asm/xen/hypervisor.h>

#include <xen/xen.h>
#include <xen/xenbus.h>
#include <xen/events.h>
#include <xen/page.h>

#include <xen/hvm.h>

#include "xenbus_comms.h"
#include "xenbus_probe.h"


int xen_store_evtchn;
EXPORT_SYMBOL_GPL(xen_store_evtchn);

struct xenstore_domain_interface *xen_store_interface;
EXPORT_SYMBOL_GPL(xen_store_interface);

static unsigned long xen_store_mfn;

static BLOCKING_NOTIFIER_HEAD(xenstore_chain);

/* If something in array of ids matches this device, return it. */
static const struct xenbus_device_id *
match_device(const struct xenbus_device_id *arr, struct xenbus_device *dev)
{
	for (; *arr->devicetype != '\0'; arr++) {
		if (!strcmp(arr->devicetype, dev->devicetype))
			return arr;
	}
	return NULL;
}

int xenbus_match(struct device *_dev, struct device_driver *_drv)
{
	struct xenbus_driver *drv = to_xenbus_driver(_drv);

	if (!drv->ids)
		return 0;

	return match_device(drv->ids, to_xenbus_device(_dev)) != NULL;
}
EXPORT_SYMBOL_GPL(xenbus_match);


static void free_otherend_details(struct xenbus_device *dev)
{
	kfree(dev->otherend);
	dev->otherend = NULL;
}


static void free_otherend_watch(struct xenbus_device *dev)
{
	if (dev->otherend_watch.node) {
		unregister_xenbus_watch(&dev->otherend_watch);
		kfree(dev->otherend_watch.node);
		dev->otherend_watch.node = NULL;
	}
}


static int talk_to_otherend(struct xenbus_device *dev)
{
	struct xenbus_driver *drv = to_xenbus_driver(dev->dev.driver);

	free_otherend_watch(dev);
	free_otherend_details(dev);

	return drv->read_otherend_details(dev);
}



static int watch_otherend(struct xenbus_device *dev)
{
	struct xen_bus_type *bus = container_of(dev->dev.bus, struct xen_bus_type, bus);

	return xenbus_watch_pathfmt(dev, &dev->otherend_watch, bus->otherend_changed,
				    "%s/%s", dev->otherend, "state");
}


int xenbus_read_otherend_details(struct xenbus_device *xendev,
				 char *id_node, char *path_node)
{
	int err = xenbus_gather(XBT_NIL, xendev->nodename,
				id_node, "%i", &xendev->otherend_id,
				path_node, NULL, &xendev->otherend,
				NULL);
	if (err) {
		xenbus_dev_fatal(xendev, err,
				 "reading other end details from %s",
				 xendev->nodename);
		return err;
	}
	if (strlen(xendev->otherend) == 0 ||
	    !xenbus_exists(XBT_NIL, xendev->otherend, "")) {
		xenbus_dev_fatal(xendev, -ENOENT,
				 "unable to read other end from %s.  "
				 "missing or inaccessible.",
				 xendev->nodename);
		free_otherend_details(xendev);
		return -ENOENT;
	}

	return 0;
}
EXPORT_SYMBOL_GPL(xenbus_read_otherend_details);

void xenbus_otherend_changed(struct xenbus_watch *watch,
			     const char **vec, unsigned int len,
			     int ignore_on_shutdown)
{
	struct xenbus_device *dev =
		container_of(watch, struct xenbus_device, otherend_watch);
	struct xenbus_driver *drv = to_xenbus_driver(dev->dev.driver);
	enum xenbus_state state;

	/* Protect us against watches firing on old details when the otherend
	   details change, say immediately after a resume. */
	if (!dev->otherend ||
	    strncmp(dev->otherend, vec[XS_WATCH_PATH],
		    strlen(dev->otherend))) {
		dev_dbg(&dev->dev, "Ignoring watch at %s\n",
			vec[XS_WATCH_PATH]);
		return;
	}

	state = xenbus_read_driver_state(dev->otherend);

	dev_dbg(&dev->dev, "state is %d, (%s), %s, %s\n",
		state, xenbus_strstate(state), dev->otherend_watch.node,
		vec[XS_WATCH_PATH]);

	/*
	 * Ignore xenbus transitions during shutdown. This prevents us doing
	 * work that can fail e.g., when the rootfs is gone.
	 */
	if (system_state > SYSTEM_RUNNING) {
		if (ignore_on_shutdown && (state == XenbusStateClosing))
			xenbus_frontend_closed(dev);
		return;
	}

	if (drv->otherend_changed)
		drv->otherend_changed(dev, state);
}
EXPORT_SYMBOL_GPL(xenbus_otherend_changed);

int xenbus_dev_probe(struct device *_dev)
{
	struct xenbus_device *dev = to_xenbus_device(_dev);
	struct xenbus_driver *drv = to_xenbus_driver(_dev->driver);
	const struct xenbus_device_id *id;
	int err;

	DPRINTK("%s", dev->nodename);

	if (!drv->probe) {
		err = -ENODEV;
		goto fail;
	}

	id = match_device(drv->ids, dev);
	if (!id) {
		err = -ENODEV;
		goto fail;
	}

	err = talk_to_otherend(dev);
	if (err) {
		dev_warn(&dev->dev, "talk_to_otherend on %s failed.\n",
			 dev->nodename);
		return err;
	}

	err = drv->probe(dev, id);
	if (err)
		goto fail;

	err = watch_otherend(dev);
	if (err) {
		dev_warn(&dev->dev, "watch_otherend on %s failed.\n",
		       dev->nodename);
		return err;
	}

	return 0;
fail:
	xenbus_dev_error(dev, err, "xenbus_dev_probe on %s", dev->nodename);
	xenbus_switch_state(dev, XenbusStateClosed);
	return err;
}
EXPORT_SYMBOL_GPL(xenbus_dev_probe);

int xenbus_dev_remove(struct device *_dev)
{
	struct xenbus_device *dev = to_xenbus_device(_dev);
	struct xenbus_driver *drv = to_xenbus_driver(_dev->driver);

	DPRINTK("%s", dev->nodename);

	free_otherend_watch(dev);
	free_otherend_details(dev);

	if (drv->remove)
		drv->remove(dev);

	xenbus_switch_state(dev, XenbusStateClosed);
	return 0;
}
EXPORT_SYMBOL_GPL(xenbus_dev_remove);

void xenbus_dev_shutdown(struct device *_dev)
{
	struct xenbus_device *dev = to_xenbus_device(_dev);
	unsigned long timeout = 5*HZ;

	DPRINTK("%s", dev->nodename);

	get_device(&dev->dev);
	if (dev->state != XenbusStateConnected) {
		printk(KERN_INFO "%s: %s: %s != Connected, skipping\n", __func__,
		       dev->nodename, xenbus_strstate(dev->state));
		goto out;
	}
	xenbus_switch_state(dev, XenbusStateClosing);
	timeout = wait_for_completion_timeout(&dev->down, timeout);
	if (!timeout)
		printk(KERN_INFO "%s: %s timeout closing device\n",
		       __func__, dev->nodename);
 out:
	put_device(&dev->dev);
}
EXPORT_SYMBOL_GPL(xenbus_dev_shutdown);

int xenbus_register_driver_common(struct xenbus_driver *drv,
				  struct xen_bus_type *bus,
				  struct module *owner,
				  const char *mod_name)
{
	drv->driver.name = drv->name;
	drv->driver.bus = &bus->bus;
	drv->driver.owner = owner;
	drv->driver.mod_name = mod_name;

	return driver_register(&drv->driver);
}
EXPORT_SYMBOL_GPL(xenbus_register_driver_common);

void xenbus_unregister_driver(struct xenbus_driver *drv)
{
	driver_unregister(&drv->driver);
}
EXPORT_SYMBOL_GPL(xenbus_unregister_driver);

struct xb_find_info
{
	struct xenbus_device *dev;
	const char *nodename;
};

static int cmp_dev(struct device *dev, void *data)
{
	struct xenbus_device *xendev = to_xenbus_device(dev);
	struct xb_find_info *info = data;

	if (!strcmp(xendev->nodename, info->nodename)) {
		info->dev = xendev;
		get_device(dev);
		return 1;
	}
	return 0;
}

struct xenbus_device *xenbus_device_find(const char *nodename,
					 struct bus_type *bus)
{
	struct xb_find_info info = { .dev = NULL, .nodename = nodename };

	bus_for_each_dev(bus, NULL, &info, cmp_dev);
	return info.dev;
}

static int cleanup_dev(struct device *dev, void *data)
{
	struct xenbus_device *xendev = to_xenbus_device(dev);
	struct xb_find_info *info = data;
	int len = strlen(info->nodename);

	DPRINTK("%s", info->nodename);

	/* Match the info->nodename path, or any subdirectory of that path. */
	if (strncmp(xendev->nodename, info->nodename, len))
		return 0;

	/* If the node name is longer, ensure it really is a subdirectory. */
	if ((strlen(xendev->nodename) > len) && (xendev->nodename[len] != '/'))
		return 0;

	info->dev = xendev;
	get_device(dev);
	return 1;
}

static void xenbus_cleanup_devices(const char *path, struct bus_type *bus)
{
	struct xb_find_info info = { .nodename = path };

	do {
		info.dev = NULL;
		bus_for_each_dev(bus, NULL, &info, cleanup_dev);
		if (info.dev) {
			device_unregister(&info.dev->dev);
			put_device(&info.dev->dev);
		}
	} while (info.dev);
}

static void xenbus_dev_release(struct device *dev)
{
	if (dev)
		kfree(to_xenbus_device(dev));
}

static ssize_t xendev_show_nodename(struct device *dev,
				    struct device_attribute *attr, char *buf)
{
	return sprintf(buf, "%s\n", to_xenbus_device(dev)->nodename);
}
static DEVICE_ATTR(nodename, S_IRUSR | S_IRGRP | S_IROTH, xendev_show_nodename, NULL);

static ssize_t xendev_show_devtype(struct device *dev,
				   struct device_attribute *attr, char *buf)
{
	return sprintf(buf, "%s\n", to_xenbus_device(dev)->devicetype);
}
static DEVICE_ATTR(devtype, S_IRUSR | S_IRGRP | S_IROTH, xendev_show_devtype, NULL);

static ssize_t xendev_show_modalias(struct device *dev,
				    struct device_attribute *attr, char *buf)
{
	return sprintf(buf, "xen:%s\n", to_xenbus_device(dev)->devicetype);
}
static DEVICE_ATTR(modalias, S_IRUSR | S_IRGRP | S_IROTH, xendev_show_modalias, NULL);

int xenbus_probe_node(struct xen_bus_type *bus,
		      const char *type,
		      const char *nodename)
{
	char devname[XEN_BUS_ID_SIZE];
	int err;
	struct xenbus_device *xendev;
	size_t stringlen;
	char *tmpstring;

	enum xenbus_state state = xenbus_read_driver_state(nodename);

	if (state != XenbusStateInitialising) {
		/* Device is not new, so ignore it.  This can happen if a
		   device is going away after switching to Closed.  */
		return 0;
	}

	stringlen = strlen(nodename) + 1 + strlen(type) + 1;
	xendev = kzalloc(sizeof(*xendev) + stringlen, GFP_KERNEL);
	if (!xendev)
		return -ENOMEM;

	xendev->state = XenbusStateInitialising;

	/* Copy the strings into the extra space. */

	tmpstring = (char *)(xendev + 1);
	strcpy(tmpstring, nodename);
	xendev->nodename = tmpstring;

	tmpstring += strlen(tmpstring) + 1;
	strcpy(tmpstring, type);
	xendev->devicetype = tmpstring;
	init_completion(&xendev->down);

	xendev->dev.bus = &bus->bus;
	xendev->dev.release = xenbus_dev_release;

	err = bus->get_bus_id(devname, xendev->nodename);
	if (err)
		goto fail;

	dev_set_name(&xendev->dev, devname);

	/* Register with generic device framework. */
	err = device_register(&xendev->dev);
	if (err)
		goto fail;

	err = device_create_file(&xendev->dev, &dev_attr_nodename);
	if (err)
		goto fail_unregister;

	err = device_create_file(&xendev->dev, &dev_attr_devtype);
	if (err)
		goto fail_remove_nodename;

	err = device_create_file(&xendev->dev, &dev_attr_modalias);
	if (err)
		goto fail_remove_devtype;

	return 0;
fail_remove_devtype:
	device_remove_file(&xendev->dev, &dev_attr_devtype);
fail_remove_nodename:
	device_remove_file(&xendev->dev, &dev_attr_nodename);
fail_unregister:
	device_unregister(&xendev->dev);
fail:
	kfree(xendev);
	return err;
}
EXPORT_SYMBOL_GPL(xenbus_probe_node);

static int xenbus_probe_device_type(struct xen_bus_type *bus, const char *type)
{
	int err = 0;
	char **dir;
	unsigned int dir_n = 0;
	int i;

	dir = xenbus_directory(XBT_NIL, bus->root, type, &dir_n);
	if (IS_ERR(dir))
		return PTR_ERR(dir);

	for (i = 0; i < dir_n; i++) {
		err = bus->probe(bus, type, dir[i]);
		if (err)
			break;
	}

	kfree(dir);
	return err;
}

int xenbus_probe_devices(struct xen_bus_type *bus)
{
	int err = 0;
	char **dir;
	unsigned int i, dir_n;

	dir = xenbus_directory(XBT_NIL, bus->root, "", &dir_n);
	if (IS_ERR(dir))
		return PTR_ERR(dir);

	for (i = 0; i < dir_n; i++) {
		err = xenbus_probe_device_type(bus, dir[i]);
		if (err)
			break;
	}

	kfree(dir);
	return err;
}
EXPORT_SYMBOL_GPL(xenbus_probe_devices);

static unsigned int char_count(const char *str, char c)
{
	unsigned int i, ret = 0;

	for (i = 0; str[i]; i++)
		if (str[i] == c)
			ret++;
	return ret;
}

static int strsep_len(const char *str, char c, unsigned int len)
{
	unsigned int i;

	for (i = 0; str[i]; i++)
		if (str[i] == c) {
			if (len == 0)
				return i;
			len--;
		}
	return (len == 0) ? i : -ERANGE;
}

void xenbus_dev_changed(const char *node, struct xen_bus_type *bus)
{
	int exists, rootlen;
	struct xenbus_device *dev;
	char type[XEN_BUS_ID_SIZE];
	const char *p, *root;

	if (char_count(node, '/') < 2)
		return;

	exists = xenbus_exists(XBT_NIL, node, "");
	if (!exists) {
		xenbus_cleanup_devices(node, &bus->bus);
		return;
	}

	/* backend/<type>/... or device/<type>/... */
	p = strchr(node, '/') + 1;
	snprintf(type, XEN_BUS_ID_SIZE, "%.*s", (int)strcspn(p, "/"), p);
	type[XEN_BUS_ID_SIZE-1] = '\0';

	rootlen = strsep_len(node, '/', bus->levels);
	if (rootlen < 0)
		return;
	root = kasprintf(GFP_KERNEL, "%.*s", rootlen, node);
	if (!root)
		return;

	dev = xenbus_device_find(root, &bus->bus);
	if (!dev)
		xenbus_probe_node(bus, type, root);
	else
		put_device(&dev->dev);

	kfree(root);
}
EXPORT_SYMBOL_GPL(xenbus_dev_changed);

int xenbus_dev_suspend(struct device *dev, pm_message_t state)
{
	int err = 0;
	struct xenbus_driver *drv;
	struct xenbus_device *xdev = container_of(dev, struct xenbus_device, dev);

	DPRINTK("%s", xdev->nodename);

	if (dev->driver == NULL)
		return 0;
	drv = to_xenbus_driver(dev->driver);
	if (drv->suspend)
		err = drv->suspend(xdev, state);
	if (err)
		printk(KERN_WARNING
		       "xenbus: suspend %s failed: %i\n", dev_name(dev), err);
	return 0;
}
EXPORT_SYMBOL_GPL(xenbus_dev_suspend);

int xenbus_dev_resume(struct device *dev)
{
	int err;
	struct xenbus_driver *drv;
	struct xenbus_device *xdev = container_of(dev, struct xenbus_device, dev);

	DPRINTK("%s", xdev->nodename);

	if (dev->driver == NULL)
		return 0;
	drv = to_xenbus_driver(dev->driver);
	err = talk_to_otherend(xdev);
	if (err) {
		printk(KERN_WARNING
		       "xenbus: resume (talk_to_otherend) %s failed: %i\n",
		       dev_name(dev), err);
		return err;
	}

	xdev->state = XenbusStateInitialising;

	if (drv->resume) {
		err = drv->resume(xdev);
		if (err) {
			printk(KERN_WARNING
			       "xenbus: resume %s failed: %i\n",
			       dev_name(dev), err);
			return err;
		}
	}

	err = watch_otherend(xdev);
	if (err) {
		printk(KERN_WARNING
		       "xenbus_probe: resume (watch_otherend) %s failed: "
		       "%d.\n", dev_name(dev), err);
		return err;
	}

	return 0;
}
EXPORT_SYMBOL_GPL(xenbus_dev_resume);

static int dev_suspend(struct device *dev, void *data)
{
	return xenbus_dev_suspend(dev, PMSG_SUSPEND);
}

void xenbus_suspend(void)
{
	DPRINTK("");

	bus_for_each_dev(&xenbus_frontend.bus, NULL, NULL, dev_suspend);
	xs_suspend();
}
EXPORT_SYMBOL_GPL(xenbus_suspend);

static int dev_resume(struct device *dev, void *data)
{
	return xenbus_dev_resume(dev);
}

void xenbus_resume(void)
{
	DPRINTK("");

	xs_resume();
	bus_for_each_dev(&xenbus_frontend.bus, NULL, NULL, dev_resume);
}
EXPORT_SYMBOL_GPL(xenbus_resume);


/* A flag to determine if xenstored is 'ready' (i.e. has started) */
int xenstored_ready = 0;


int register_xenstore_notifier(struct notifier_block *nb)
{
	int ret = 0;

	if (xenstored_ready > 0)
		ret = nb->notifier_call(nb, 0, NULL);
	else
		blocking_notifier_chain_register(&xenstore_chain, nb);

	return ret;
}
EXPORT_SYMBOL_GPL(register_xenstore_notifier);

void unregister_xenstore_notifier(struct notifier_block *nb)
{
	blocking_notifier_chain_unregister(&xenstore_chain, nb);
}
EXPORT_SYMBOL_GPL(unregister_xenstore_notifier);

void xenbus_probe(struct work_struct *unused)
{
	BUG_ON((xenstored_ready <= 0));

	/* Notify others that xenstore is up */
	blocking_notifier_call_chain(&xenstore_chain, 0, NULL);
}

static int __init __xenbus_probe_init(void)
{
	/* Delay initialization in the PV on HVM case */
	if (xen_hvm_domain())
		return 0;

	if (!xen_pv_domain())
		return -ENODEV;

	return xenbus_probe_init();
}

int xenbus_probe_init(void)
{
	int err = 0;
	unsigned long page = 0;

	DPRINTK("");

<<<<<<< HEAD
	err = -ENODEV;
	if (!xen_domain())
		return err;
=======
	/* Register ourselves with the kernel bus subsystem */
	err = bus_register(&xenbus_frontend.bus);
	if (err)
		goto out_error;

	err = xenbus_backend_bus_register();
	if (err)
		goto out_unreg_front;
>>>>>>> f7d3989f

	/*
	 * Domain0 doesn't have a store_evtchn or store_mfn yet.
	 */
	if (xen_initial_domain()) {
		struct evtchn_alloc_unbound alloc_unbound;

		/* Allocate Xenstore page */
		page = get_zeroed_page(GFP_KERNEL);
		if (!page)
			goto out_error;

		xen_store_mfn = xen_start_info->store_mfn =
			pfn_to_mfn(virt_to_phys((void *)page) >>
				   PAGE_SHIFT);

		/* Next allocate a local port which xenstored can bind to */
		alloc_unbound.dom        = DOMID_SELF;
		alloc_unbound.remote_dom = 0;

		err = HYPERVISOR_event_channel_op(EVTCHNOP_alloc_unbound,
						  &alloc_unbound);
		if (err == -ENOSYS)
			goto out_error;

		BUG_ON(err);
		xen_store_evtchn = xen_start_info->store_evtchn =
			alloc_unbound.port;

		xen_store_interface = mfn_to_virt(xen_store_mfn);
	} else {
		xenstored_ready = 1;
		if (xen_hvm_domain()) {
			xen_store_evtchn = hvm_get_parameter(HVM_PARAM_STORE_EVTCHN);
			xen_store_mfn = hvm_get_parameter(HVM_PARAM_STORE_PFN);
			xen_store_interface = ioremap(xen_store_mfn << PAGE_SHIFT, PAGE_SIZE);
		} else {
			xen_store_evtchn = xen_start_info->store_evtchn;
			xen_store_mfn = xen_start_info->store_mfn;
			xen_store_interface = mfn_to_virt(xen_store_mfn);
		}
	}

	/* Initialize the interface to xenstore. */
	err = xs_init();
	if (err) {
		printk(KERN_WARNING
		       "XENBUS: Error initializing xenstore comms: %i\n", err);
		goto out_error;
	}

	if (!xen_initial_domain())
		xenbus_probe(NULL);

#ifdef CONFIG_XEN_COMPAT_XENFS
	/*
	 * Create xenfs mountpoint in /proc for compatibility with
	 * utilities that expect to find "xenbus" under "/proc/xen".
	 */
	proc_mkdir("xen", NULL);
#endif

	return 0;

  out_error:
	if (page != 0)
		free_page(page);

	return err;
}

postcore_initcall(__xenbus_probe_init);

MODULE_LICENSE("GPL");<|MERGE_RESOLUTION|>--- conflicted
+++ resolved
@@ -637,35 +637,6 @@
 }
 EXPORT_SYMBOL_GPL(xenbus_dev_resume);
 
-static int dev_suspend(struct device *dev, void *data)
-{
-	return xenbus_dev_suspend(dev, PMSG_SUSPEND);
-}
-
-void xenbus_suspend(void)
-{
-	DPRINTK("");
-
-	bus_for_each_dev(&xenbus_frontend.bus, NULL, NULL, dev_suspend);
-	xs_suspend();
-}
-EXPORT_SYMBOL_GPL(xenbus_suspend);
-
-static int dev_resume(struct device *dev, void *data)
-{
-	return xenbus_dev_resume(dev);
-}
-
-void xenbus_resume(void)
-{
-	DPRINTK("");
-
-	xs_resume();
-	bus_for_each_dev(&xenbus_frontend.bus, NULL, NULL, dev_resume);
-}
-EXPORT_SYMBOL_GPL(xenbus_resume);
-
-
 /* A flag to determine if xenstored is 'ready' (i.e. has started) */
 int xenstored_ready = 0;
 
@@ -716,20 +687,6 @@
 
 	DPRINTK("");
 
-<<<<<<< HEAD
-	err = -ENODEV;
-	if (!xen_domain())
-		return err;
-=======
-	/* Register ourselves with the kernel bus subsystem */
-	err = bus_register(&xenbus_frontend.bus);
-	if (err)
-		goto out_error;
-
-	err = xenbus_backend_bus_register();
-	if (err)
-		goto out_unreg_front;
->>>>>>> f7d3989f
 
 	/*
 	 * Domain0 doesn't have a store_evtchn or store_mfn yet.
