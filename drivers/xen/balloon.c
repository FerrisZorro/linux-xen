/******************************************************************************
 * balloon.c
 *
 * Xen balloon driver - enables returning/claiming memory to/from Xen.
 *
 * Copyright (c) 2003, B Dragovic
 * Copyright (c) 2003-2004, M Williamson, K Fraser
 * Copyright (c) 2005 Dan M. Smith, IBM Corporation
 *
 * This program is free software; you can redistribute it and/or
 * modify it under the terms of the GNU General Public License version 2
 * as published by the Free Software Foundation; or, when distributed
 * separately from the Linux kernel or incorporated into other
 * software packages, subject to the following license:
 *
 * Permission is hereby granted, free of charge, to any person obtaining a copy
 * of this source file (the "Software"), to deal in the Software without
 * restriction, including without limitation the rights to use, copy, modify,
 * merge, publish, distribute, sublicense, and/or sell copies of the Software,
 * and to permit persons to whom the Software is furnished to do so, subject to
 * the following conditions:
 *
 * The above copyright notice and this permission notice shall be included in
 * all copies or substantial portions of the Software.
 *
 * THE SOFTWARE IS PROVIDED "AS IS", WITHOUT WARRANTY OF ANY KIND, EXPRESS OR
 * IMPLIED, INCLUDING BUT NOT LIMITED TO THE WARRANTIES OF MERCHANTABILITY,
 * FITNESS FOR A PARTICULAR PURPOSE AND NONINFRINGEMENT. IN NO EVENT SHALL THE
 * AUTHORS OR COPYRIGHT HOLDERS BE LIABLE FOR ANY CLAIM, DAMAGES OR OTHER
 * LIABILITY, WHETHER IN AN ACTION OF CONTRACT, TORT OR OTHERWISE, ARISING
 * FROM, OUT OF OR IN CONNECTION WITH THE SOFTWARE OR THE USE OR OTHER DEALINGS
 * IN THE SOFTWARE.
 */

#include <linux/kernel.h>
#include <linux/module.h>
#include <linux/sched.h>
#include <linux/errno.h>
#include <linux/mm.h>
#include <linux/bootmem.h>
#include <linux/pagemap.h>
#include <linux/highmem.h>
#include <linux/mutex.h>
#include <linux/list.h>
#include <linux/sysdev.h>
#include <linux/swap.h>

#include <asm/page.h>
#include <asm/pgalloc.h>
#include <asm/pgtable.h>
#include <asm/uaccess.h>
#include <asm/tlb.h>

#include <asm/xen/hypervisor.h>
#include <asm/xen/hypercall.h>

#include <xen/xen.h>
#include <xen/interface/xen.h>
#include <xen/interface/memory.h>
#include <xen/xenbus.h>
#include <xen/features.h>
#include <xen/page.h>

#define PAGES2KB(_p) ((_p)<<(PAGE_SHIFT+balloon_order-10))

#define BALLOON_CLASS_NAME "xen_memory"

struct balloon_stats {
	/* We aim for 'current allocation' == 'target allocation'. */
	unsigned long current_pages;
	unsigned long target_pages;
	/*
	 * Drivers may alter the memory reservation independently, but they
	 * must inform the balloon driver so we avoid hitting the hard limit.
	 */
	unsigned long driver_pages;
	/* Number of pages in high- and low-memory balloons. */
	unsigned long balloon_low;
	unsigned long balloon_high;
};

static DEFINE_MUTEX(balloon_mutex);

static struct sys_device balloon_sysdev;

static int register_balloon(struct sys_device *sysdev);

static struct balloon_stats balloon_stats;

/*
 * Work in pages of this order.  Can be either 0 for normal pages
 * or 9 for hugepages.
 */
static int balloon_order;
static unsigned long balloon_npages;
static unsigned long discontig_frame_list[PAGE_SIZE / sizeof(unsigned long)];

/* We increase/decrease in batches which fit in a page */
static unsigned long frame_list[PAGE_SIZE / sizeof(unsigned long)];

#ifdef CONFIG_HIGHMEM
#define inc_totalhigh_pages() (totalhigh_pages++)
#define dec_totalhigh_pages() (totalhigh_pages--)
#else
#define inc_totalhigh_pages() do {} while(0)
#define dec_totalhigh_pages() do {} while(0)
#endif

/* List of ballooned pages, threaded through the mem_map array. */
static LIST_HEAD(ballooned_pages);

/* Main work function, always executed in process context. */
static void balloon_process(struct work_struct *work);
static DECLARE_WORK(balloon_worker, balloon_process);
static struct timer_list balloon_timer;

/* When ballooning out (allocating memory to return to Xen) we don't really
   want the kernel to try too hard since that can trigger the oom killer. */
#define GFP_BALLOON \
	(GFP_HIGHUSER | __GFP_NOWARN | __GFP_NORETRY | __GFP_NOMEMALLOC)

static void scrub_page(struct page *page)
{
#ifdef CONFIG_XEN_SCRUB_PAGES
	int i;

	for (i = 0; i < balloon_npages; i++)
		clear_highpage(page++);
#endif
}

static void free_discontig_frame(void)
{
	int rc;
	struct xen_memory_reservation reservation = {
		.address_bits = 0,
		.domid        = DOMID_SELF,
		.nr_extents   = balloon_npages,
		.extent_order = 0
	};

	set_xen_guest_handle(reservation.extent_start, discontig_frame_list);
	rc = HYPERVISOR_memory_op(XENMEM_decrease_reservation, &reservation);
	BUG_ON(rc != balloon_npages);
}

static unsigned long shrink_frame(unsigned long nr_pages)
{
	unsigned long i, j;

	for (i = 0, j = 0; i < nr_pages; i++, j++) {
		if (frame_list[i] == 0)
			j++;
		if (i != j)
			frame_list[i] = frame_list[j];
	}
	return i;
}

/* balloon_append: add the given page to the balloon. */
static void balloon_append(struct page *page)
{
	/* Lowmem is re-populated first, so highmem pages go at list tail. */
	if (PageHighMem(page)) {
		list_add_tail(&page->lru, &ballooned_pages);
		balloon_stats.balloon_high++;
		dec_totalhigh_pages();
	} else {
		list_add(&page->lru, &ballooned_pages);
		balloon_stats.balloon_low++;
	}

	totalram_pages--;
}

/* balloon_retrieve: rescue a page from the balloon, if it is not empty. */
static struct page *balloon_retrieve(void)
{
	struct page *page;

	if (list_empty(&ballooned_pages))
		return NULL;

	page = list_entry(ballooned_pages.next, struct page, lru);
	list_del(&page->lru);

	if (PageHighMem(page)) {
		balloon_stats.balloon_high--;
		inc_totalhigh_pages();
	}
	else
		balloon_stats.balloon_low--;

	totalram_pages++;

	return page;
}

static struct page *balloon_first_page(void)
{
	if (list_empty(&ballooned_pages))
		return NULL;
	return list_entry(ballooned_pages.next, struct page, lru);
}

static struct page *balloon_next_page(struct page *page)
{
	struct list_head *next = page->lru.next;
	if (next == &ballooned_pages)
		return NULL;
	return list_entry(next, struct page, lru);
}

static void balloon_alarm(unsigned long unused)
{
	schedule_work(&balloon_worker);
}

static unsigned long current_target(void)
{
	unsigned long target = balloon_stats.target_pages;

	target = min(target,
		     balloon_stats.current_pages +
		     balloon_stats.balloon_low +
		     balloon_stats.balloon_high);

	return target;
}

static int increase_reservation(unsigned long nr_pages)
{
	unsigned long  pfn, mfn, i, j, flags;
	struct page   *page;
	long           rc;
	struct xen_memory_reservation reservation = {
		.address_bits = 0,
		.domid        = DOMID_SELF
	};

	if (nr_pages > ARRAY_SIZE(frame_list))
		nr_pages = ARRAY_SIZE(frame_list);

	spin_lock_irqsave(&xen_reservation_lock, flags);

	page = balloon_first_page();
	for (i = 0; i < nr_pages; i++) {
		BUG_ON(page == NULL);
		frame_list[i] = page_to_pfn(page);
		page = balloon_next_page(page);
	}

	set_xen_guest_handle(reservation.extent_start, frame_list);
	reservation.nr_extents = nr_pages;
	reservation.extent_order = balloon_order;

	rc = HYPERVISOR_memory_op(XENMEM_populate_physmap, &reservation);
	if (rc < 0)
		goto out;

	for (i = 0; i < rc; i++) {
		page = balloon_retrieve();
		BUG_ON(page == NULL);

		pfn = page_to_pfn(page);
		mfn = frame_list[i];
		BUG_ON(!xen_feature(XENFEAT_auto_translated_physmap) &&
		       phys_to_machine_mapping_valid(pfn));

		for (j = 0; j < balloon_npages; j++, pfn++, mfn++) {
			set_phys_to_machine(pfn, mfn);

			/* Link back into the page tables if not highmem. */
			if (pfn < max_low_pfn) {
				int ret;
				ret = HYPERVISOR_update_va_mapping(
					(unsigned long)__va(pfn << PAGE_SHIFT),
					mfn_pte(mfn, PAGE_KERNEL),
					0);
				BUG_ON(ret);
			}
		}

		/* Relinquish the page back to the allocator. */
		ClearPageReserved(page);
		init_page_count(page);
		__free_page(page);
	}

	balloon_stats.current_pages += rc;

 out:
	spin_unlock_irqrestore(&xen_reservation_lock, flags);

	return rc < 0 ? rc : rc != nr_pages;
}

static int decrease_reservation(unsigned long nr_pages)
{
	unsigned long  pfn, lpfn, mfn, i, j, flags;
	struct page   *page;
	int            need_sleep = 0;
	int		discontig, discontig_free;
	int		ret;
	struct xen_memory_reservation reservation = {
		.address_bits = 0,
		.domid        = DOMID_SELF
	};

	if (nr_pages > ARRAY_SIZE(frame_list))
		nr_pages = ARRAY_SIZE(frame_list);

	for (i = 0; i < nr_pages; i++) {
		if ((page = alloc_pages(GFP_BALLOON, balloon_order)) == NULL) {
			nr_pages = i;
			need_sleep = 1;
			break;
		}

		pfn = page_to_pfn(page);
		frame_list[i] = pfn_to_mfn(pfn);

		scrub_page(page);
	}

	/* Ensure that ballooned highmem pages don't have kmaps. */
	kmap_flush_unused();
	flush_tlb_all();

	spin_lock_irqsave(&xen_reservation_lock, flags);

	/* No more mappings: invalidate P2M and add to balloon. */
	for (i = 0; i < nr_pages; i++) {
		mfn = frame_list[i];
		lpfn = pfn = mfn_to_pfn(mfn);
		balloon_append(pfn_to_page(pfn));
		discontig_free = 0;
		for (j = 0; j < balloon_npages; j++, lpfn++, mfn++) {
			if ((discontig_frame_list[j] = pfn_to_mfn(lpfn)) != mfn)
				discontig_free = 1;

			set_phys_to_machine(lpfn, INVALID_P2M_ENTRY);
			if (!PageHighMem(page)) {
				ret = HYPERVISOR_update_va_mapping(
					(unsigned long)__va(lpfn << PAGE_SHIFT),
					__pte_ma(0), 0);
				BUG_ON(ret);
			}
		}
		if (discontig_free) {
			free_discontig_frame();
			frame_list[i] = 0;
			discontig = 1;
		}
	}
	balloon_stats.current_pages -= nr_pages;

	if (discontig)
		nr_pages = shrink_frame(nr_pages);

	set_xen_guest_handle(reservation.extent_start, frame_list);
	reservation.nr_extents   = nr_pages;
	reservation.extent_order = balloon_order;
	ret = HYPERVISOR_memory_op(XENMEM_decrease_reservation, &reservation);
	BUG_ON(ret != nr_pages);

<<<<<<< HEAD
	balloon_stats.current_pages -= nr_pages;

	spin_unlock_irqrestore(&xen_reservation_lock, flags);
=======
	spin_unlock_irqrestore(&balloon_lock, flags);
>>>>>>> 0e898d5e

	return need_sleep;
}

/*
 * We avoid multiple worker processes conflicting via the balloon mutex.
 * We may of course race updates of the target counts (which are protected
 * by the balloon lock), or with changes to the Xen hard limit, but we will
 * recover from these in time.
 */
static void balloon_process(struct work_struct *work)
{
	int need_sleep = 0;
	long credit;

	mutex_lock(&balloon_mutex);

	do {
		credit = current_target() - balloon_stats.current_pages;
		if (credit > 0)
			need_sleep = (increase_reservation(credit) != 0);
		if (credit < 0)
			need_sleep = (decrease_reservation(-credit) != 0);

#ifndef CONFIG_PREEMPT
		if (need_resched())
			schedule();
#endif
	} while ((credit != 0) && !need_sleep);

	/* Schedule more work if there is some still to be done. */
	if (current_target() != balloon_stats.current_pages)
		mod_timer(&balloon_timer, jiffies + HZ);

	mutex_unlock(&balloon_mutex);
}

/* Resets the Xen limit, sets new target, and kicks off processing. */
static void balloon_set_new_target(unsigned long target)
{
	/* No need for lock. Not read-modify-write updates. */
	balloon_stats.target_pages = target;
	schedule_work(&balloon_worker);
}

static struct xenbus_watch target_watch =
{
	.node = "memory/target"
};

/* React to a change in the target key */
static void watch_target(struct xenbus_watch *watch,
			 const char **vec, unsigned int len)
{
	unsigned long long new_target;
	int err;

	err = xenbus_scanf(XBT_NIL, "memory", "target", "%llu", &new_target);
	if (err != 1) {
		/* This is ok (for domain0 at least) - so just return */
		return;
	}

	/* The given memory/target value is in KiB, so it needs converting to
	 * pages. PAGE_SHIFT converts bytes to pages, hence PAGE_SHIFT - 10.
	 */
	balloon_set_new_target(new_target >> ((PAGE_SHIFT - 10) + balloon_order));
}

static int balloon_init_watcher(struct notifier_block *notifier,
				unsigned long event,
				void *data)
{
	int err;

	err = register_xenbus_watch(&target_watch);
	if (err)
		printk(KERN_ERR "Failed to set balloon watcher\n");

	return NOTIFY_DONE;
}

static struct notifier_block xenstore_notifier;

static int __init balloon_init(void)
{
	unsigned long pfn;
	struct page *page;

	if (!xen_pv_domain())
		return -ENODEV;

	pr_info("xen_balloon: Initialising balloon driver with page order %d.\n",
		balloon_order);

	balloon_npages = 1 << balloon_order;

<<<<<<< HEAD
	balloon_stats.current_pages = min(xen_start_info->nr_pages, max_pfn);
=======
	balloon_stats.current_pages = (min(xen_start_info->nr_pages, max_pfn)) >> balloon_order;
>>>>>>> 0e898d5e
	balloon_stats.target_pages  = balloon_stats.current_pages;
	balloon_stats.balloon_low   = 0;
	balloon_stats.balloon_high  = 0;
	balloon_stats.driver_pages  = 0UL;

	init_timer(&balloon_timer);
	balloon_timer.data = 0;
	balloon_timer.function = balloon_alarm;

	register_balloon(&balloon_sysdev);

	/* Initialise the balloon with excess memory space. */
	for (pfn = xen_start_info->nr_pages; pfn < max_pfn; pfn += balloon_npages) {
		page = pfn_to_page(pfn);
		if (!PageReserved(page))
			balloon_append(page);
	}

	target_watch.callback = watch_target;
	xenstore_notifier.notifier_call = balloon_init_watcher;

	register_xenstore_notifier(&xenstore_notifier);

	return 0;
}

subsys_initcall(balloon_init);

static void balloon_exit(void)
{
    /* XXX - release balloon here */
    return;
}

module_exit(balloon_exit);

static int __init balloon_parse_huge(char *s)
{
	balloon_order = 9;
	return 1;
}

__setup("balloon_hugepages", balloon_parse_huge);

#define BALLOON_SHOW(name, format, args...)				\
	static ssize_t show_##name(struct sys_device *dev,		\
				   struct sysdev_attribute *attr,	\
				   char *buf)				\
	{								\
		return sprintf(buf, format, ##args);			\
	}								\
	static SYSDEV_ATTR(name, S_IRUGO, show_##name, NULL)

BALLOON_SHOW(current_kb, "%lu\n", PAGES2KB(balloon_stats.current_pages));
BALLOON_SHOW(low_kb, "%lu\n", PAGES2KB(balloon_stats.balloon_low));
BALLOON_SHOW(high_kb, "%lu\n", PAGES2KB(balloon_stats.balloon_high));
BALLOON_SHOW(driver_kb, "%lu\n", PAGES2KB(balloon_stats.driver_pages));

static ssize_t show_target_kb(struct sys_device *dev, struct sysdev_attribute *attr,
			      char *buf)
{
	return sprintf(buf, "%lu\n", PAGES2KB(balloon_stats.target_pages));
}

static ssize_t store_target_kb(struct sys_device *dev,
			       struct sysdev_attribute *attr,
			       const char *buf,
			       size_t count)
{
	char *endchar;
	unsigned long long target_bytes;

	if (!capable(CAP_SYS_ADMIN))
		return -EPERM;

	target_bytes = simple_strtoull(buf, &endchar, 0) * 1024;

	balloon_set_new_target(target_bytes >> (PAGE_SHIFT + balloon_order));

	return count;
}

static SYSDEV_ATTR(target_kb, S_IRUGO | S_IWUSR,
		   show_target_kb, store_target_kb);


static ssize_t show_target(struct sys_device *dev, struct sysdev_attribute *attr,
			      char *buf)
{
	return sprintf(buf, "%llu\n",
		       (unsigned long long)balloon_stats.target_pages
		       << (PAGE_SHIFT + balloon_order));
}

static ssize_t store_target(struct sys_device *dev,
			    struct sysdev_attribute *attr,
			    const char *buf,
			    size_t count)
{
	char *endchar;
	unsigned long long target_bytes;

	if (!capable(CAP_SYS_ADMIN))
		return -EPERM;

	target_bytes = memparse(buf, &endchar);

	balloon_set_new_target(target_bytes >> (PAGE_SHIFT + balloon_order));

	return count;
}

static SYSDEV_ATTR(target, S_IRUGO | S_IWUSR,
		   show_target, store_target);


static struct sysdev_attribute *balloon_attrs[] = {
	&attr_target_kb,
	&attr_target,
};

static struct attribute *balloon_info_attrs[] = {
	&attr_current_kb.attr,
	&attr_low_kb.attr,
	&attr_high_kb.attr,
	&attr_driver_kb.attr,
	NULL
};

static struct attribute_group balloon_info_group = {
	.name = "info",
	.attrs = balloon_info_attrs,
};

static struct sysdev_class balloon_sysdev_class = {
	.name = BALLOON_CLASS_NAME,
};

static int register_balloon(struct sys_device *sysdev)
{
	int i, error;

	error = sysdev_class_register(&balloon_sysdev_class);
	if (error)
		return error;

	sysdev->id = 0;
	sysdev->cls = &balloon_sysdev_class;

	error = sysdev_register(sysdev);
	if (error) {
		sysdev_class_unregister(&balloon_sysdev_class);
		return error;
	}

	for (i = 0; i < ARRAY_SIZE(balloon_attrs); i++) {
		error = sysdev_create_file(sysdev, balloon_attrs[i]);
		if (error)
			goto fail;
	}

	error = sysfs_create_group(&sysdev->kobj, &balloon_info_group);
	if (error)
		goto fail;

	return 0;

 fail:
	while (--i >= 0)
		sysdev_remove_file(sysdev, balloon_attrs[i]);
	sysdev_unregister(sysdev);
	sysdev_class_unregister(&balloon_sysdev_class);
	return error;
}

MODULE_LICENSE("GPL");<|MERGE_RESOLUTION|>--- conflicted
+++ resolved
@@ -364,13 +364,7 @@
 	ret = HYPERVISOR_memory_op(XENMEM_decrease_reservation, &reservation);
 	BUG_ON(ret != nr_pages);
 
-<<<<<<< HEAD
-	balloon_stats.current_pages -= nr_pages;
-
 	spin_unlock_irqrestore(&xen_reservation_lock, flags);
-=======
-	spin_unlock_irqrestore(&balloon_lock, flags);
->>>>>>> 0e898d5e
 
 	return need_sleep;
 }
@@ -468,11 +462,7 @@
 
 	balloon_npages = 1 << balloon_order;
 
-<<<<<<< HEAD
-	balloon_stats.current_pages = min(xen_start_info->nr_pages, max_pfn);
-=======
 	balloon_stats.current_pages = (min(xen_start_info->nr_pages, max_pfn)) >> balloon_order;
->>>>>>> 0e898d5e
 	balloon_stats.target_pages  = balloon_stats.current_pages;
 	balloon_stats.balloon_low   = 0;
 	balloon_stats.balloon_high  = 0;
