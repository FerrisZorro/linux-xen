--- conflicted
+++ resolved
@@ -505,7 +505,14 @@
 
 module_exit(balloon_exit);
 
-<<<<<<< HEAD
+static int __init balloon_parse_huge(char *s)
+{
+	balloon_order = 9;
+	return 1;
+}
+
+__setup("balloon_hugepages", balloon_parse_huge);
+
 static int dealloc_pte_fn(pte_t *pte, struct page *pmd_page,
 			  unsigned long addr, void *data)
 {
@@ -600,15 +607,6 @@
 	schedule_work(&balloon_worker);
 }
 EXPORT_SYMBOL_GPL(free_empty_pages_and_pagevec);
-=======
-static int __init balloon_parse_huge(char *s)
-{
-	balloon_order = 9;
-	return 1;
-}
-
-__setup("balloon_hugepages", balloon_parse_huge);
->>>>>>> 0e898d5e
 
 #define BALLOON_SHOW(name, format, args...)				\
 	static ssize_t show_##name(struct sys_device *dev,		\
