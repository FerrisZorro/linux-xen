--- conflicted
+++ resolved
@@ -245,11 +245,6 @@
 	if (nr_pages > ARRAY_SIZE(frame_list))
 		nr_pages = ARRAY_SIZE(frame_list);
 
-<<<<<<< HEAD
-	spin_lock_irqsave(&xen_reservation_lock, flags);
-
-=======
->>>>>>> 64ff1afa
 	page = balloon_first_page();
 	for (i = 0; i < nr_pages; i++) {
 		BUG_ON(page == NULL);
@@ -297,11 +292,6 @@
 	balloon_stats.current_pages += rc;
 
  out:
-<<<<<<< HEAD
-	spin_unlock_irqrestore(&xen_reservation_lock, flags);
-
-=======
->>>>>>> 64ff1afa
 	return rc < 0 ? rc : rc != nr_pages;
 }
 
@@ -337,11 +327,6 @@
 	kmap_flush_unused();
 	flush_tlb_all();
 
-<<<<<<< HEAD
-	spin_lock_irqsave(&xen_reservation_lock, flags);
-
-=======
->>>>>>> 64ff1afa
 	/* No more mappings: invalidate P2M and add to balloon. */
 	for (i = 0; i < nr_pages; i++) {
 		mfn = frame_list[i];
@@ -379,11 +364,6 @@
 	ret = HYPERVISOR_memory_op(XENMEM_decrease_reservation, &reservation);
 	BUG_ON(ret != nr_pages);
 
-<<<<<<< HEAD
-	spin_unlock_irqrestore(&xen_reservation_lock, flags);
-
-=======
->>>>>>> 64ff1afa
 	return need_sleep;
 }
 
