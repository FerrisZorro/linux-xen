--- conflicted
+++ resolved
@@ -70,14 +70,12 @@
 	 virtual environment, /sys/hypervisor will still be present,
 	 but will have no xen contents.
 
-<<<<<<< HEAD
+config XEN_XENBUS_FRONTEND
+       tristate
+
 config XEN_GNTDEV
 	tristate "userspace grant access device driver"
 	depends on XEN
 	select MMU_NOTIFIER
 	help
-	  Allows userspace processes use grants.
-=======
-config XEN_XENBUS_FRONTEND
-       tristate
->>>>>>> 616ff7a0
+	  Allows userspace processes use grants.