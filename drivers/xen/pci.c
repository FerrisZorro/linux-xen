/*
 * Copyright (c) 2009, Intel Corporation.
 *
 * This program is free software; you can redistribute it and/or modify it
 * under the terms and conditions of the GNU General Public License,
 * version 2, as published by the Free Software Foundation.
 *
 * This program is distributed in the hope it will be useful, but WITHOUT
 * ANY WARRANTY; without even the implied warranty of MERCHANTABILITY or
 * FITNESS FOR A PARTICULAR PURPOSE.  See the GNU General Public License for
 * more details.
 *
 * You should have received a copy of the GNU General Public License along with
 * this program; if not, write to the Free Software Foundation, Inc., 59 Temple
 * Place - Suite 330, Boston, MA 02111-1307 USA.
 *
 * Author: Weidong Han <weidong.han@intel.com>
 */

#include <linux/pci.h>
#include <xen/xen.h>
#include <xen/interface/physdev.h>
#include <xen/interface/xen.h>

#include <asm/xen/hypervisor.h>
#include <asm/xen/hypercall.h>
#include "../pci/pci.h"

static int xen_add_device(struct device *dev)
{
	int r;
	struct pci_dev *pci_dev = to_pci_dev(dev);

#ifdef CONFIG_PCI_IOV
	if (pci_dev->is_virtfn) {
		struct physdev_manage_pci_ext manage_pci_ext = {
			.bus		= pci_dev->bus->number,
			.devfn		= pci_dev->devfn,
			.is_virtfn	= 1,
			.physfn.bus	= pci_dev->physfn->bus->number,
			.physfn.devfn	= pci_dev->physfn->devfn,
		};

		r = HYPERVISOR_physdev_op(PHYSDEVOP_manage_pci_add_ext,
			&manage_pci_ext);
	} else
#endif
	if (pci_ari_enabled(pci_dev->bus) && PCI_SLOT(pci_dev->devfn)) {
		struct physdev_manage_pci_ext manage_pci_ext = {
			.bus		= pci_dev->bus->number,
			.devfn		= pci_dev->devfn,
			.is_extfn	= 1,
		};

		r = HYPERVISOR_physdev_op(PHYSDEVOP_manage_pci_add_ext,
			&manage_pci_ext);
	} else {
		struct physdev_manage_pci manage_pci = {
			.bus	= pci_dev->bus->number,
			.devfn	= pci_dev->devfn,
		};

		r = HYPERVISOR_physdev_op(PHYSDEVOP_manage_pci_add,
			&manage_pci);
	}

	return r;
}

static int xen_remove_device(struct device *dev)
{
	int r;
	struct pci_dev *pci_dev = to_pci_dev(dev);
	struct physdev_manage_pci manage_pci;

	manage_pci.bus = pci_dev->bus->number;
	manage_pci.devfn = pci_dev->devfn;

	r = HYPERVISOR_physdev_op(PHYSDEVOP_manage_pci_remove,
		&manage_pci);

	return r;
}

static int xen_pci_notifier(struct notifier_block *nb,
			    unsigned long action, void *data)
{
	struct device *dev = data;
	int r = 0;

	switch (action) {
	case BUS_NOTIFY_ADD_DEVICE:
		r = xen_add_device(dev);
		break;
	case BUS_NOTIFY_DEL_DEVICE:
		r = xen_remove_device(dev);
		break;
	default:
		return NOTIFY_DONE;
	}
<<<<<<< HEAD
	if (r) {
		dev_err(dev, "Failed to %s - passthrough or MSI/MSI-X might fail!\n",
			action == BUS_NOTIFY_ADD_DEVICE ? "add" :
			(action == BUS_NOTIFY_DEL_DEVICE ? "delete" : "?"));
		if (action == BUS_NOTIFY_ADD_DEVICE)
			pci_no_msi();
	}
=======
	if (r)
		dev_err(dev, "Failed to %s - passthrough or MSI/MSI-X might fail!\n",
			action == BUS_NOTIFY_ADD_DEVICE ? "add" :
			(action == BUS_NOTIFY_DEL_DEVICE ? "delete" : "?"));
>>>>>>> 6810df88
	return NOTIFY_OK;
}

static struct notifier_block device_nb = {
	.notifier_call = xen_pci_notifier,
};

static int __init register_xen_pci_notifier(void)
{
	if (!xen_initial_domain())
		return 0;

	return bus_register_notifier(&pci_bus_type, &device_nb);
}

arch_initcall(register_xen_pci_notifier);<|MERGE_RESOLUTION|>--- conflicted
+++ resolved
@@ -98,20 +98,10 @@
 	default:
 		return NOTIFY_DONE;
 	}
-<<<<<<< HEAD
-	if (r) {
-		dev_err(dev, "Failed to %s - passthrough or MSI/MSI-X might fail!\n",
-			action == BUS_NOTIFY_ADD_DEVICE ? "add" :
-			(action == BUS_NOTIFY_DEL_DEVICE ? "delete" : "?"));
-		if (action == BUS_NOTIFY_ADD_DEVICE)
-			pci_no_msi();
-	}
-=======
 	if (r)
 		dev_err(dev, "Failed to %s - passthrough or MSI/MSI-X might fail!\n",
 			action == BUS_NOTIFY_ADD_DEVICE ? "add" :
 			(action == BUS_NOTIFY_DEL_DEVICE ? "delete" : "?"));
->>>>>>> 6810df88
 	return NOTIFY_OK;
 }
 
