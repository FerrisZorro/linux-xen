/*
 * Handle extern requests for shutdown, reboot and sysrq
 */
#include <linux/kernel.h>
#include <linux/err.h>
#include <linux/reboot.h>
#include <linux/sysrq.h>
#include <linux/stop_machine.h>
#include <linux/freezer.h>
#include <linux/pci.h>
#include <linux/cpumask.h>

#include <xen/xen.h>
#include <xen/xenbus.h>
#include <xen/grant_table.h>
#include <xen/events.h>
#include <xen/hvc-console.h>
#include <xen/xen-ops.h>
#include <xen/platform_pci.h>

#include <asm/xen/hypercall.h>
#include <asm/xen/page.h>
#include <asm/xen/hypervisor.h>

enum shutdown_state {
	SHUTDOWN_INVALID = -1,
	SHUTDOWN_POWEROFF = 0,
	SHUTDOWN_SUSPEND = 2,
	/* Code 3 is SHUTDOWN_CRASH, which we don't use because the domain can only
	   report a crash, not be instructed to crash!
	   HALT is the same as POWEROFF, as far as we're concerned.  The tools use
	   the distinction when we return the reason code to them.  */
	 SHUTDOWN_HALT = 4,
};

/* Ignore multiple shutdown requests. */
static enum shutdown_state shutting_down = SHUTDOWN_INVALID;

#ifdef CONFIG_PM_SLEEP
static int xen_hvm_suspend(void *data)
{
	struct sched_shutdown r = { .reason = SHUTDOWN_suspend };
	int *cancelled = data;

	BUG_ON(!irqs_disabled());

	*cancelled = HYPERVISOR_sched_op(SCHEDOP_shutdown, &r);

<<<<<<< HEAD
	xen_guest_init();
=======
	xen_hvm_post_suspend(*cancelled);
>>>>>>> f6b5ce47
	gnttab_resume();

	if (!*cancelled) {
		xen_irq_resume();
<<<<<<< HEAD
		platform_pci_resume();
=======
		xen_timer_resume();
>>>>>>> f6b5ce47
	}

	return 0;
}

static int xen_suspend(void *data)
{
	int err;
	int *cancelled = data;

	BUG_ON(!irqs_disabled());

	err = sysdev_suspend(PMSG_SUSPEND);
	if (err) {
		printk(KERN_ERR "xen_suspend: sysdev_suspend failed: %d\n",
			err);
		return err;
	}

	xen_mm_pin_all();
	gnttab_suspend();
	xen_pre_suspend();

	/*
	 * This hypercall returns 1 if suspend was cancelled
	 * or the domain was merely checkpointed, and 0 if it
	 * is resuming in a new domain.
	 */
	*cancelled = HYPERVISOR_suspend(virt_to_mfn(xen_start_info));

	xen_post_suspend(*cancelled);
	gnttab_resume();
	xen_mm_unpin_all();

	if (!*cancelled) {
		xen_irq_resume();
		xen_console_resume();
		xen_timer_resume();
	}

	sysdev_resume();

	return 0;
}

static void do_hvm_suspend(void)
{
	int err;
	int cancelled = 1;

	shutting_down = SHUTDOWN_SUSPEND;

	err = stop_machine_create();
	if (err) {
		printk(KERN_ERR "xen suspend: failed to setup stop_machine %d\n", err);
		goto out;
	}

#ifdef CONFIG_PREEMPT
	/* If the kernel is preemptible, we need to freeze all the processes
	   to prevent them from being in the middle of a pagetable update
	   during suspend. */
	err = freeze_processes();
	if (err) {
		printk(KERN_ERR "xen suspend: freeze failed %d\n", err);
		goto out_destroy_sm;
	}
#endif

	printk(KERN_DEBUG "suspending xenstore... ");
	xenbus_suspend();
	printk(KERN_DEBUG "xenstore suspended\n");
	platform_pci_disable_irq();
	
	err = stop_machine(xen_hvm_suspend, &cancelled, cpumask_of(0));
	if (err) {
		printk(KERN_ERR "failed to start xen_suspend: %d\n", err);
		cancelled = 1;
	}

	platform_pci_enable_irq();

	if (!cancelled) {
		xen_arch_resume();
		xenbus_resume();
	} else
		xs_suspend_cancel();

	/* Make sure timer events get retriggered on all CPUs */
	clock_was_set();

out_destroy_sm:
	stop_machine_destroy();

out:
#ifdef CONFIG_PREEMPT
	thaw_processes();
#endif
	shutting_down = SHUTDOWN_INVALID;
}

static void do_suspend(void)
{
	int err;
	int cancelled = 1;

	shutting_down = SHUTDOWN_SUSPEND;

	err = stop_machine_create();
	if (err) {
		printk(KERN_ERR "xen suspend: failed to setup stop_machine %d\n", err);
		goto out;
	}

#ifdef CONFIG_PREEMPT
	/* If the kernel is preemptible, we need to freeze all the processes
	   to prevent them from being in the middle of a pagetable update
	   during suspend. */
	err = freeze_processes();
	if (err) {
		printk(KERN_ERR "xen suspend: freeze failed %d\n", err);
		goto out_destroy_sm;
	}
#endif

	err = dpm_suspend_start(PMSG_SUSPEND);
	if (err) {
		printk(KERN_ERR "xen suspend: dpm_suspend_start %d\n", err);
		goto out_thaw;
	}

	printk(KERN_DEBUG "suspending xenstore...\n");
	xs_suspend();

	err = dpm_suspend_noirq(PMSG_SUSPEND);
	if (err) {
		printk(KERN_ERR "dpm_suspend_noirq failed: %d\n", err);
		goto out_resume;
	}

<<<<<<< HEAD
	err = stop_machine(xen_suspend, &cancelled, cpumask_of(0));
=======
	if (xen_hvm_domain())
		err = stop_machine(xen_hvm_suspend, &cancelled, cpumask_of(0));
	else
		err = stop_machine(xen_suspend, &cancelled, cpumask_of(0));
>>>>>>> f6b5ce47

	dpm_resume_noirq(PMSG_RESUME);

	if (err) {
		printk(KERN_ERR "failed to start xen_suspend: %d\n", err);
		cancelled = 1;
	}

out_resume:
	if (!cancelled) {
		xen_arch_resume();
		xs_resume();
	} else
		xs_suspend_cancel();

	dpm_resume_end(PMSG_RESUME);

	/* Make sure timer events get retriggered on all CPUs */
	clock_was_set();

out_thaw:
#ifdef CONFIG_PREEMPT
	thaw_processes();

out_destroy_sm:
#endif
	stop_machine_destroy();

out:
	shutting_down = SHUTDOWN_INVALID;
}
#endif	/* CONFIG_PM_SLEEP */

static void shutdown_handler(struct xenbus_watch *watch,
			     const char **vec, unsigned int len)
{
	char *str;
	struct xenbus_transaction xbt;
	int err;

	if (shutting_down != SHUTDOWN_INVALID)
		return;

 again:
	err = xenbus_transaction_start(&xbt);
	if (err)
		return;

	str = (char *)xenbus_read(xbt, "control", "shutdown", NULL);
	/* Ignore read errors and empty reads. */
	if (XENBUS_IS_ERR_READ(str)) {
		xenbus_transaction_end(xbt, 1);
		return;
	}

	xenbus_write(xbt, "control", "shutdown", "");

	err = xenbus_transaction_end(xbt, 0);
	if (err == -EAGAIN) {
		kfree(str);
		goto again;
	}

	if (strcmp(str, "poweroff") == 0 ||
	    strcmp(str, "halt") == 0) {
		shutting_down = SHUTDOWN_POWEROFF;
		orderly_poweroff(false);
	} else if (strcmp(str, "reboot") == 0) {
		shutting_down = SHUTDOWN_POWEROFF; /* ? */
		ctrl_alt_del();
#ifdef CONFIG_PM_SLEEP
	} else if (strcmp(str, "suspend") == 0) {
		if (xen_hvm_domain())
			do_hvm_suspend();
		else
			do_suspend();
#endif
	} else {
		printk(KERN_INFO "Ignoring shutdown request: %s\n", str);
		shutting_down = SHUTDOWN_INVALID;
	}

	kfree(str);
}

static void sysrq_handler(struct xenbus_watch *watch, const char **vec,
			  unsigned int len)
{
	char sysrq_key = '\0';
	struct xenbus_transaction xbt;
	int err;

 again:
	err = xenbus_transaction_start(&xbt);
	if (err)
		return;
	if (!xenbus_scanf(xbt, "control", "sysrq", "%c", &sysrq_key)) {
		printk(KERN_ERR "Unable to read sysrq code in "
		       "control/sysrq\n");
		xenbus_transaction_end(xbt, 1);
		return;
	}

	if (sysrq_key != '\0')
		xenbus_printf(xbt, "control", "sysrq", "%c", '\0');

	err = xenbus_transaction_end(xbt, 0);
	if (err == -EAGAIN)
		goto again;

	if (sysrq_key != '\0')
		handle_sysrq(sysrq_key, NULL);
}

static struct xenbus_watch shutdown_watch = {
	.node = "control/shutdown",
	.callback = shutdown_handler
};

static struct xenbus_watch sysrq_watch = {
	.node = "control/sysrq",
	.callback = sysrq_handler
};

static int setup_shutdown_watcher(void)
{
	int err;

	err = register_xenbus_watch(&shutdown_watch);
	if (err) {
		printk(KERN_ERR "Failed to set shutdown watcher\n");
		return err;
	}

	err = register_xenbus_watch(&sysrq_watch);
	if (err) {
		printk(KERN_ERR "Failed to set sysrq watcher\n");
		return err;
	}

	return 0;
}

static int shutdown_event(struct notifier_block *notifier,
			  unsigned long event,
			  void *data)
{
	setup_shutdown_watcher();
	return NOTIFY_DONE;
}

static int __init __setup_shutdown_event(void)
{
	/* Delay initialization in the PV on HVM case */
	if (xen_hvm_domain())
		return 0;

	if (!xen_pv_domain())
		return -ENODEV;

	return xen_setup_shutdown_event();
}

int xen_setup_shutdown_event(void)
{
	static struct notifier_block xenstore_notifier = {
		.notifier_call = shutdown_event
	};
	register_xenstore_notifier(&xenstore_notifier);

	return 0;
}
EXPORT_SYMBOL_GPL(xen_setup_shutdown_event);

subsys_initcall(__setup_shutdown_event);<|MERGE_RESOLUTION|>--- conflicted
+++ resolved
@@ -7,8 +7,6 @@
 #include <linux/sysrq.h>
 #include <linux/stop_machine.h>
 #include <linux/freezer.h>
-#include <linux/pci.h>
-#include <linux/cpumask.h>
 
 #include <xen/xen.h>
 #include <xen/xenbus.h>
@@ -16,11 +14,9 @@
 #include <xen/events.h>
 #include <xen/hvc-console.h>
 #include <xen/xen-ops.h>
-#include <xen/platform_pci.h>
 
 #include <asm/xen/hypercall.h>
 #include <asm/xen/page.h>
-#include <asm/xen/hypervisor.h>
 
 enum shutdown_state {
 	SHUTDOWN_INVALID = -1,
@@ -46,20 +42,12 @@
 
 	*cancelled = HYPERVISOR_sched_op(SCHEDOP_shutdown, &r);
 
-<<<<<<< HEAD
-	xen_guest_init();
-=======
 	xen_hvm_post_suspend(*cancelled);
->>>>>>> f6b5ce47
 	gnttab_resume();
 
 	if (!*cancelled) {
 		xen_irq_resume();
-<<<<<<< HEAD
-		platform_pci_resume();
-=======
 		xen_timer_resume();
->>>>>>> f6b5ce47
 	}
 
 	return 0;
@@ -105,7 +93,7 @@
 	return 0;
 }
 
-static void do_hvm_suspend(void)
+static void do_suspend(void)
 {
 	int err;
 	int cancelled = 1;
@@ -129,62 +117,6 @@
 	}
 #endif
 
-	printk(KERN_DEBUG "suspending xenstore... ");
-	xenbus_suspend();
-	printk(KERN_DEBUG "xenstore suspended\n");
-	platform_pci_disable_irq();
-	
-	err = stop_machine(xen_hvm_suspend, &cancelled, cpumask_of(0));
-	if (err) {
-		printk(KERN_ERR "failed to start xen_suspend: %d\n", err);
-		cancelled = 1;
-	}
-
-	platform_pci_enable_irq();
-
-	if (!cancelled) {
-		xen_arch_resume();
-		xenbus_resume();
-	} else
-		xs_suspend_cancel();
-
-	/* Make sure timer events get retriggered on all CPUs */
-	clock_was_set();
-
-out_destroy_sm:
-	stop_machine_destroy();
-
-out:
-#ifdef CONFIG_PREEMPT
-	thaw_processes();
-#endif
-	shutting_down = SHUTDOWN_INVALID;
-}
-
-static void do_suspend(void)
-{
-	int err;
-	int cancelled = 1;
-
-	shutting_down = SHUTDOWN_SUSPEND;
-
-	err = stop_machine_create();
-	if (err) {
-		printk(KERN_ERR "xen suspend: failed to setup stop_machine %d\n", err);
-		goto out;
-	}
-
-#ifdef CONFIG_PREEMPT
-	/* If the kernel is preemptible, we need to freeze all the processes
-	   to prevent them from being in the middle of a pagetable update
-	   during suspend. */
-	err = freeze_processes();
-	if (err) {
-		printk(KERN_ERR "xen suspend: freeze failed %d\n", err);
-		goto out_destroy_sm;
-	}
-#endif
-
 	err = dpm_suspend_start(PMSG_SUSPEND);
 	if (err) {
 		printk(KERN_ERR "xen suspend: dpm_suspend_start %d\n", err);
@@ -200,14 +132,10 @@
 		goto out_resume;
 	}
 
-<<<<<<< HEAD
-	err = stop_machine(xen_suspend, &cancelled, cpumask_of(0));
-=======
 	if (xen_hvm_domain())
 		err = stop_machine(xen_hvm_suspend, &cancelled, cpumask_of(0));
 	else
 		err = stop_machine(xen_suspend, &cancelled, cpumask_of(0));
->>>>>>> f6b5ce47
 
 	dpm_resume_noirq(PMSG_RESUME);
 
@@ -280,10 +208,7 @@
 		ctrl_alt_del();
 #ifdef CONFIG_PM_SLEEP
 	} else if (strcmp(str, "suspend") == 0) {
-		if (xen_hvm_domain())
-			do_hvm_suspend();
-		else
-			do_suspend();
+		do_suspend();
 #endif
 	} else {
 		printk(KERN_INFO "Ignoring shutdown request: %s\n", str);
