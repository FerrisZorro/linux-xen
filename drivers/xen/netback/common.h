/******************************************************************************
 * arch/xen/drivers/netif/backend/common.h
 *
 * This program is free software; you can redistribute it and/or
 * modify it under the terms of the GNU General Public License version 2
 * as published by the Free Software Foundation; or, when distributed
 * separately from the Linux kernel or incorporated into other
 * software packages, subject to the following license:
 *
 * Permission is hereby granted, free of charge, to any person obtaining a copy
 * of this source file (the "Software"), to deal in the Software without
 * restriction, including without limitation the rights to use, copy, modify,
 * merge, publish, distribute, sublicense, and/or sell copies of the Software,
 * and to permit persons to whom the Software is furnished to do so, subject to
 * the following conditions:
 *
 * The above copyright notice and this permission notice shall be included in
 * all copies or substantial portions of the Software.
 *
 * THE SOFTWARE IS PROVIDED "AS IS", WITHOUT WARRANTY OF ANY KIND, EXPRESS OR
 * IMPLIED, INCLUDING BUT NOT LIMITED TO THE WARRANTIES OF MERCHANTABILITY,
 * FITNESS FOR A PARTICULAR PURPOSE AND NONINFRINGEMENT. IN NO EVENT SHALL THE
 * AUTHORS OR COPYRIGHT HOLDERS BE LIABLE FOR ANY CLAIM, DAMAGES OR OTHER
 * LIABILITY, WHETHER IN AN ACTION OF CONTRACT, TORT OR OTHERWISE, ARISING
 * FROM, OUT OF OR IN CONNECTION WITH THE SOFTWARE OR THE USE OR OTHER DEALINGS
 * IN THE SOFTWARE.
 */

#ifndef __NETIF__BACKEND__COMMON_H__
#define __NETIF__BACKEND__COMMON_H__

#include <linux/version.h>
#include <linux/module.h>
#include <linux/interrupt.h>
#include <linux/slab.h>
#include <linux/ip.h>
#include <linux/in.h>
#include <linux/netdevice.h>
#include <linux/etherdevice.h>
#include <linux/wait.h>
#include <linux/sched.h>

#include <xen/interface/io/netif.h>
#include <asm/io.h>
#include <asm/pgalloc.h>
#include <xen/interface/grant_table.h>
#include <xen/grant_table.h>
#include <xen/xenbus.h>

#define DPRINTK(_f, _a...)			\
	pr_debug("(file=%s, line=%d) " _f,	\
		 __FILE__ , __LINE__ , ## _a )
#define IPRINTK(fmt, args...)				\
	printk(KERN_INFO "xen_net: " fmt, ##args)
#define WPRINTK(fmt, args...)				\
	printk(KERN_WARNING "xen_net: " fmt, ##args)

struct xen_netif {
	/* Unique identifier for this interface. */
	domid_t          domid;
	int              group;
	unsigned int     handle;

	u8               fe_dev_addr[6];

	/* Physical parameters of the comms window. */
	grant_handle_t   tx_shmem_handle;
	grant_ref_t      tx_shmem_ref;
	grant_handle_t   rx_shmem_handle;
	grant_ref_t      rx_shmem_ref;
	unsigned int     irq;

	/* The shared rings and indexes. */
	struct xen_netif_tx_back_ring tx;
	struct xen_netif_rx_back_ring rx;
	struct vm_struct *tx_comms_area;
	struct vm_struct *rx_comms_area;

	/* Set of features that can be turned on in dev->features. */
	int features;

	int smart_poll;

	/* Internal feature information. */
	u8 can_queue:1;	/* can queue packets for receiver? */

	/* Allow netif_be_start_xmit() to peek ahead in the rx request
	 * ring.  This is a prediction of what rx_req_cons will be once
	 * all queued skbs are put on the ring. */
	RING_IDX rx_req_cons_peek;

	/* Transmit shaping: allow 'credit_bytes' every 'credit_usec'. */
	unsigned long   credit_bytes;
	unsigned long   credit_usec;
	unsigned long   remaining_credit;
	struct timer_list credit_timeout;

	/* Enforce draining of the transmit queue. */
	struct timer_list tx_queue_timeout;

	/* Statistics */
	int nr_copied_skbs;

	/* Miscellaneous private stuff. */
	struct list_head list;  /* scheduling list */
	atomic_t         refcnt;
	struct net_device *dev;
	struct net_device_stats stats;

	unsigned int carrier;

	wait_queue_head_t waiting_to_free;
};

/*
 * Implement our own carrier flag: the network stack's version causes delays
 * when the carrier is re-enabled (in particular, dev_activate() may not
 * immediately be called, which can cause packet loss; also the etherbridge
 * can be rather lazy in activating its port).
 */
#define netback_carrier_on(netif)	((netif)->carrier = 1)
#define netback_carrier_off(netif)	((netif)->carrier = 0)
#define netback_carrier_ok(netif)	((netif)->carrier)

enum {
	NETBK_DONT_COPY_SKB,
	NETBK_DELAYED_COPY_SKB,
	NETBK_ALWAYS_COPY_SKB,
};

extern int netbk_copy_skb_mode;

/* Function pointers into netback accelerator plugin modules */
struct netback_accel_hooks {
	struct module *owner;
	int  (*probe)(struct xenbus_device *dev);
	int (*remove)(struct xenbus_device *dev);
};

/* Structure to track the state of a netback accelerator plugin */
struct netback_accelerator {
	struct list_head link;
	int id;
	char *eth_name;
	atomic_t use_count;
	struct netback_accel_hooks *hooks;
};

struct backend_info {
	struct xenbus_device *dev;
	struct xen_netif *netif;
	enum xenbus_state frontend_state;
	struct xenbus_watch hotplug_status_watch;
	int have_hotplug_status_watch:1;

	/* State relating to the netback accelerator */
	void *netback_accel_priv;
	/* The accelerator that this backend is currently using */
	struct netback_accelerator *accelerator;
};

#define NETBACK_ACCEL_VERSION 0x00010001

/*
 * Connect an accelerator plugin module to netback.  Returns zero on
 * success, < 0 on error, > 0 (with highest version number supported)
 * if version mismatch.
 */
extern int netback_connect_accelerator(unsigned version,
				       int id, const char *eth_name,
				       struct netback_accel_hooks *hooks);
/* Disconnect a previously connected accelerator plugin module */
extern void netback_disconnect_accelerator(int id, const char *eth_name);


extern
void netback_probe_accelerators(struct backend_info *be,
				struct xenbus_device *dev);
extern
void netback_remove_accelerators(struct backend_info *be,
				 struct xenbus_device *dev);
extern
void netif_accel_init(void);


#define NET_TX_RING_SIZE __RING_SIZE((struct xen_netif_tx_sring *)0, PAGE_SIZE)
#define NET_RX_RING_SIZE __RING_SIZE((struct xen_netif_rx_sring *)0, PAGE_SIZE)

void netif_disconnect(struct xen_netif *netif);

struct xen_netif *netif_alloc(struct device *parent, domid_t domid, unsigned int handle);
int netif_map(struct xen_netif *netif, unsigned long tx_ring_ref,
	      unsigned long rx_ring_ref, unsigned int evtchn);

static inline void netif_get(struct xen_netif *netif)
{
	atomic_inc(&netif->refcnt);
}

static inline void  netif_put(struct xen_netif *netif)
{
	if (atomic_dec_and_test(&netif->refcnt))
		wake_up(&netif->waiting_to_free);
}

int netif_xenbus_init(void);

#define netif_schedulable(netif)				\
	(netif_running((netif)->dev) && netback_carrier_ok(netif))

void netif_schedule_work(struct xen_netif *netif);
void netif_deschedule_work(struct xen_netif *netif);

int netif_be_start_xmit(struct sk_buff *skb, struct net_device *dev);
struct net_device_stats *netif_be_get_stats(struct net_device *dev);
irqreturn_t netif_be_int(int irq, void *dev_id);

static inline int netbk_can_queue(struct net_device *dev)
{
	struct xen_netif *netif = netdev_priv(dev);
	return netif->can_queue;
}

static inline int netbk_can_sg(struct net_device *dev)
{
	struct xen_netif *netif = netdev_priv(dev);
	return netif->features & NETIF_F_SG;
}

struct pending_tx_info {
	struct xen_netif_tx_request req;
	struct xen_netif *netif;
};
typedef unsigned int pending_ring_idx_t;

struct netbk_rx_meta {
<<<<<<< HEAD
	skb_frag_t frag;
	int id;
=======
	int id;
	int size;
	int gso_size;
>>>>>>> 48a0ad7d
};

struct netbk_tx_pending_inuse {
	struct list_head list;
	unsigned long alloc_time;
};

#define MAX_PENDING_REQS 256

<<<<<<< HEAD
=======
#define MAX_BUFFER_OFFSET PAGE_SIZE

>>>>>>> 48a0ad7d
/* extra field used in struct page */
union page_ext {
	struct {
#if BITS_PER_LONG < 64
#define IDX_WIDTH   8
#define GROUP_WIDTH (BITS_PER_LONG - IDX_WIDTH)
		unsigned int group:GROUP_WIDTH;
		unsigned int idx:IDX_WIDTH;
#else
		unsigned int group, idx;
#endif
	} e;
	void *mapping;
};

struct xen_netbk {
	union {
		struct {
			struct tasklet_struct net_tx_tasklet;
			struct tasklet_struct net_rx_tasklet;
		} tasklet;

		struct {
			wait_queue_head_t netbk_action_wq;
			struct task_struct *task;
		} kthread;
	};

	struct sk_buff_head rx_queue;
	struct sk_buff_head tx_queue;

	struct timer_list net_timer;
	struct timer_list netbk_tx_pending_timer;

	struct page **mmap_pages;

	pending_ring_idx_t pending_prod;
	pending_ring_idx_t pending_cons;
	pending_ring_idx_t dealloc_prod;
	pending_ring_idx_t dealloc_cons;

	struct list_head pending_inuse_head;
	struct list_head net_schedule_list;

	/* Protect the net_schedule_list in netif. */
	spinlock_t net_schedule_list_lock;

	atomic_t netfront_count;

	struct pending_tx_info pending_tx_info[MAX_PENDING_REQS];
	struct netbk_tx_pending_inuse pending_inuse[MAX_PENDING_REQS];
	struct gnttab_unmap_grant_ref tx_unmap_ops[MAX_PENDING_REQS];
	struct gnttab_map_grant_ref tx_map_ops[MAX_PENDING_REQS];

	grant_handle_t grant_tx_handle[MAX_PENDING_REQS];
	u16 pending_ring[MAX_PENDING_REQS];
	u16 dealloc_ring[MAX_PENDING_REQS];

	struct multicall_entry rx_mcl[NET_RX_RING_SIZE+3];
	struct mmu_update rx_mmu[NET_RX_RING_SIZE];
	struct gnttab_transfer grant_trans_op[NET_RX_RING_SIZE];
<<<<<<< HEAD
	struct gnttab_copy grant_copy_op[NET_RX_RING_SIZE];
=======
	/*
	 * Each head or fragment can be up to 4096 bytes. Given
	 * MAX_BUFFER_OFFSET of 4096 the worst case is that each
	 * head/fragment uses 2 copy operation.
	 */
	struct gnttab_copy grant_copy_op[2*NET_RX_RING_SIZE];
>>>>>>> 48a0ad7d
	unsigned char rx_notify[NR_IRQS];
	u16 notify_list[NET_RX_RING_SIZE];
	struct netbk_rx_meta meta[NET_RX_RING_SIZE];
};

extern struct xen_netbk *xen_netbk;
extern int xen_netbk_group_nr;

#endif /* __NETIF__BACKEND__COMMON_H__ */<|MERGE_RESOLUTION|>--- conflicted
+++ resolved
@@ -234,14 +234,9 @@
 typedef unsigned int pending_ring_idx_t;
 
 struct netbk_rx_meta {
-<<<<<<< HEAD
-	skb_frag_t frag;
-	int id;
-=======
 	int id;
 	int size;
 	int gso_size;
->>>>>>> 48a0ad7d
 };
 
 struct netbk_tx_pending_inuse {
@@ -251,11 +246,8 @@
 
 #define MAX_PENDING_REQS 256
 
-<<<<<<< HEAD
-=======
 #define MAX_BUFFER_OFFSET PAGE_SIZE
 
->>>>>>> 48a0ad7d
 /* extra field used in struct page */
 union page_ext {
 	struct {
@@ -317,16 +309,12 @@
 	struct multicall_entry rx_mcl[NET_RX_RING_SIZE+3];
 	struct mmu_update rx_mmu[NET_RX_RING_SIZE];
 	struct gnttab_transfer grant_trans_op[NET_RX_RING_SIZE];
-<<<<<<< HEAD
-	struct gnttab_copy grant_copy_op[NET_RX_RING_SIZE];
-=======
 	/*
 	 * Each head or fragment can be up to 4096 bytes. Given
 	 * MAX_BUFFER_OFFSET of 4096 the worst case is that each
 	 * head/fragment uses 2 copy operation.
 	 */
 	struct gnttab_copy grant_copy_op[2*NET_RX_RING_SIZE];
->>>>>>> 48a0ad7d
 	unsigned char rx_notify[NR_IRQS];
 	u16 notify_list[NET_RX_RING_SIZE];
 	struct netbk_rx_meta meta[NET_RX_RING_SIZE];
