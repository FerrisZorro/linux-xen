/******************************************************************************
 * grant_table.c
 *
 * Granting foreign access to our memory reservation.
 *
 * Copyright (c) 2005-2006, Christopher Clark
 * Copyright (c) 2004-2005, K A Fraser
 *
 * This program is free software; you can redistribute it and/or
 * modify it under the terms of the GNU General Public License version 2
 * as published by the Free Software Foundation; or, when distributed
 * separately from the Linux kernel or incorporated into other
 * software packages, subject to the following license:
 *
 * Permission is hereby granted, free of charge, to any person obtaining a copy
 * of this source file (the "Software"), to deal in the Software without
 * restriction, including without limitation the rights to use, copy, modify,
 * merge, publish, distribute, sublicense, and/or sell copies of the Software,
 * and to permit persons to whom the Software is furnished to do so, subject to
 * the following conditions:
 *
 * The above copyright notice and this permission notice shall be included in
 * all copies or substantial portions of the Software.
 *
 * THE SOFTWARE IS PROVIDED "AS IS", WITHOUT WARRANTY OF ANY KIND, EXPRESS OR
 * IMPLIED, INCLUDING BUT NOT LIMITED TO THE WARRANTIES OF MERCHANTABILITY,
 * FITNESS FOR A PARTICULAR PURPOSE AND NONINFRINGEMENT. IN NO EVENT SHALL THE
 * AUTHORS OR COPYRIGHT HOLDERS BE LIABLE FOR ANY CLAIM, DAMAGES OR OTHER
 * LIABILITY, WHETHER IN AN ACTION OF CONTRACT, TORT OR OTHERWISE, ARISING
 * FROM, OUT OF OR IN CONNECTION WITH THE SOFTWARE OR THE USE OR OTHER DEALINGS
 * IN THE SOFTWARE.
 */

#include <linux/module.h>
#include <linux/sched.h>
#include <linux/mm.h>
#include <linux/vmalloc.h>
#include <linux/uaccess.h>
#include <linux/io.h>

#include <xen/xen.h>
#include <xen/interface/xen.h>
#include <xen/page.h>
#include <xen/grant_table.h>
<<<<<<< HEAD
#include <xen/platform_pci.h>
=======
>>>>>>> f6b5ce47
#include <xen/interface/memory.h>
#include <asm/xen/hypercall.h>

#include <asm/pgtable.h>
#include <asm/sync_bitops.h>


/* External tools reserve first few grant table entries. */
#define NR_RESERVED_ENTRIES 8
#define GNTTAB_LIST_END 0xffffffff
#define GREFS_PER_GRANT_FRAME (PAGE_SIZE / sizeof(struct grant_entry))

static grant_ref_t **gnttab_list;
static unsigned int nr_grant_frames;
static unsigned int boot_max_nr_grant_frames;
static int gnttab_free_count;
static grant_ref_t gnttab_free_head;
static DEFINE_SPINLOCK(gnttab_list_lock);
<<<<<<< HEAD
static unsigned long hvm_pv_resume_frames;
=======
unsigned long xen_hvm_resume_frames;
EXPORT_SYMBOL_GPL(xen_hvm_resume_frames);
>>>>>>> f6b5ce47

static struct grant_entry *shared;

static struct gnttab_free_callback *gnttab_free_callback_list;

static int gnttab_expand(unsigned int req_entries);

#define RPP (PAGE_SIZE / sizeof(grant_ref_t))

static inline grant_ref_t *__gnttab_entry(grant_ref_t entry)
{
	return &gnttab_list[(entry) / RPP][(entry) % RPP];
}
/* This can be used as an l-value */
#define gnttab_entry(entry) (*__gnttab_entry(entry))

static int get_free_entries(unsigned count)
{
	unsigned long flags;
	int ref, rc;
	grant_ref_t head;

	spin_lock_irqsave(&gnttab_list_lock, flags);

	if ((gnttab_free_count < count) &&
	    ((rc = gnttab_expand(count - gnttab_free_count)) < 0)) {
		spin_unlock_irqrestore(&gnttab_list_lock, flags);
		return rc;
	}

	ref = head = gnttab_free_head;
	gnttab_free_count -= count;
	while (count-- > 1)
		head = gnttab_entry(head);
	gnttab_free_head = gnttab_entry(head);
	gnttab_entry(head) = GNTTAB_LIST_END;

	spin_unlock_irqrestore(&gnttab_list_lock, flags);

	return ref;
}

static void do_free_callbacks(void)
{
	struct gnttab_free_callback *callback, *next;

	callback = gnttab_free_callback_list;
	gnttab_free_callback_list = NULL;

	while (callback != NULL) {
		next = callback->next;
		if (gnttab_free_count >= callback->count) {
			callback->next = NULL;
			callback->fn(callback->arg);
		} else {
			callback->next = gnttab_free_callback_list;
			gnttab_free_callback_list = callback;
		}
		callback = next;
	}
}

static inline void check_free_callbacks(void)
{
	if (unlikely(gnttab_free_callback_list))
		do_free_callbacks();
}

static void put_free_entry(grant_ref_t ref)
{
	unsigned long flags;
	spin_lock_irqsave(&gnttab_list_lock, flags);
	gnttab_entry(ref) = gnttab_free_head;
	gnttab_free_head = ref;
	gnttab_free_count++;
	check_free_callbacks();
	spin_unlock_irqrestore(&gnttab_list_lock, flags);
}

static void update_grant_entry(grant_ref_t ref, domid_t domid,
			       unsigned long frame, unsigned flags)
{
	/*
	 * Introducing a valid entry into the grant table:
	 *  1. Write ent->domid.
	 *  2. Write ent->frame:
	 *      GTF_permit_access:   Frame to which access is permitted.
	 *      GTF_accept_transfer: Pseudo-phys frame slot being filled by new
	 *                           frame, or zero if none.
	 *  3. Write memory barrier (WMB).
	 *  4. Write ent->flags, inc. valid type.
	 */
	shared[ref].frame = frame;
	shared[ref].domid = domid;
	wmb();
	shared[ref].flags = flags;
}

/*
 * Public grant-issuing interface functions
 */
void gnttab_grant_foreign_access_ref(grant_ref_t ref, domid_t domid,
				     unsigned long frame, int readonly)
{
	update_grant_entry(ref, domid, frame,
			   GTF_permit_access | (readonly ? GTF_readonly : 0));
}
EXPORT_SYMBOL_GPL(gnttab_grant_foreign_access_ref);

int gnttab_grant_foreign_access(domid_t domid, unsigned long frame,
				int readonly)
{
	int ref;

	ref = get_free_entries(1);
	if (unlikely(ref < 0))
		return -ENOSPC;

	gnttab_grant_foreign_access_ref(ref, domid, frame, readonly);

	return ref;
}
EXPORT_SYMBOL_GPL(gnttab_grant_foreign_access);

int gnttab_query_foreign_access(grant_ref_t ref)
{
	u16 nflags;

	nflags = shared[ref].flags;

	return (nflags & (GTF_reading|GTF_writing));
}
EXPORT_SYMBOL_GPL(gnttab_query_foreign_access);

int gnttab_end_foreign_access_ref(grant_ref_t ref, int readonly)
{
	u16 flags, nflags;

	nflags = shared[ref].flags;
	do {
		flags = nflags;
		if (flags & (GTF_reading|GTF_writing)) {
			printk(KERN_ALERT "WARNING: g.e. still in use!\n");
			return 0;
		}
	} while ((nflags = sync_cmpxchg(&shared[ref].flags, flags, 0)) != flags);

	return 1;
}
EXPORT_SYMBOL_GPL(gnttab_end_foreign_access_ref);

void gnttab_end_foreign_access(grant_ref_t ref, int readonly,
			       unsigned long page)
{
	if (gnttab_end_foreign_access_ref(ref, readonly)) {
		put_free_entry(ref);
		if (page != 0)
			free_page(page);
	} else {
		/* XXX This needs to be fixed so that the ref and page are
		   placed on a list to be freed up later. */
		printk(KERN_WARNING
		       "WARNING: leaking g.e. and page still in use!\n");
	}
}
EXPORT_SYMBOL_GPL(gnttab_end_foreign_access);

int gnttab_grant_foreign_transfer(domid_t domid, unsigned long pfn)
{
	int ref;

	ref = get_free_entries(1);
	if (unlikely(ref < 0))
		return -ENOSPC;
	gnttab_grant_foreign_transfer_ref(ref, domid, pfn);

	return ref;
}
EXPORT_SYMBOL_GPL(gnttab_grant_foreign_transfer);

void gnttab_grant_foreign_transfer_ref(grant_ref_t ref, domid_t domid,
				       unsigned long pfn)
{
	update_grant_entry(ref, domid, pfn, GTF_accept_transfer);
}
EXPORT_SYMBOL_GPL(gnttab_grant_foreign_transfer_ref);

unsigned long gnttab_end_foreign_transfer_ref(grant_ref_t ref)
{
	unsigned long frame;
	u16           flags;

	/*
	 * If a transfer is not even yet started, try to reclaim the grant
	 * reference and return failure (== 0).
	 */
	while (!((flags = shared[ref].flags) & GTF_transfer_committed)) {
		if (sync_cmpxchg(&shared[ref].flags, flags, 0) == flags)
			return 0;
		cpu_relax();
	}

	/* If a transfer is in progress then wait until it is completed. */
	while (!(flags & GTF_transfer_completed)) {
		flags = shared[ref].flags;
		cpu_relax();
	}

	rmb();	/* Read the frame number /after/ reading completion status. */
	frame = shared[ref].frame;
	BUG_ON(frame == 0);

	return frame;
}
EXPORT_SYMBOL_GPL(gnttab_end_foreign_transfer_ref);

unsigned long gnttab_end_foreign_transfer(grant_ref_t ref)
{
	unsigned long frame = gnttab_end_foreign_transfer_ref(ref);
	put_free_entry(ref);
	return frame;
}
EXPORT_SYMBOL_GPL(gnttab_end_foreign_transfer);

void gnttab_free_grant_reference(grant_ref_t ref)
{
	put_free_entry(ref);
}
EXPORT_SYMBOL_GPL(gnttab_free_grant_reference);

void gnttab_free_grant_references(grant_ref_t head)
{
	grant_ref_t ref;
	unsigned long flags;
	int count = 1;
	if (head == GNTTAB_LIST_END)
		return;
	spin_lock_irqsave(&gnttab_list_lock, flags);
	ref = head;
	while (gnttab_entry(ref) != GNTTAB_LIST_END) {
		ref = gnttab_entry(ref);
		count++;
	}
	gnttab_entry(ref) = gnttab_free_head;
	gnttab_free_head = head;
	gnttab_free_count += count;
	check_free_callbacks();
	spin_unlock_irqrestore(&gnttab_list_lock, flags);
}
EXPORT_SYMBOL_GPL(gnttab_free_grant_references);

int gnttab_alloc_grant_references(u16 count, grant_ref_t *head)
{
	int h = get_free_entries(count);

	if (h < 0)
		return -ENOSPC;

	*head = h;

	return 0;
}
EXPORT_SYMBOL_GPL(gnttab_alloc_grant_references);

int gnttab_empty_grant_references(const grant_ref_t *private_head)
{
	return (*private_head == GNTTAB_LIST_END);
}
EXPORT_SYMBOL_GPL(gnttab_empty_grant_references);

int gnttab_claim_grant_reference(grant_ref_t *private_head)
{
	grant_ref_t g = *private_head;
	if (unlikely(g == GNTTAB_LIST_END))
		return -ENOSPC;
	*private_head = gnttab_entry(g);
	return g;
}
EXPORT_SYMBOL_GPL(gnttab_claim_grant_reference);

void gnttab_release_grant_reference(grant_ref_t *private_head,
				    grant_ref_t release)
{
	gnttab_entry(release) = *private_head;
	*private_head = release;
}
EXPORT_SYMBOL_GPL(gnttab_release_grant_reference);

void gnttab_request_free_callback(struct gnttab_free_callback *callback,
				  void (*fn)(void *), void *arg, u16 count)
{
	unsigned long flags;
	spin_lock_irqsave(&gnttab_list_lock, flags);
	if (callback->next)
		goto out;
	callback->fn = fn;
	callback->arg = arg;
	callback->count = count;
	callback->next = gnttab_free_callback_list;
	gnttab_free_callback_list = callback;
	check_free_callbacks();
out:
	spin_unlock_irqrestore(&gnttab_list_lock, flags);
}
EXPORT_SYMBOL_GPL(gnttab_request_free_callback);

void gnttab_cancel_free_callback(struct gnttab_free_callback *callback)
{
	struct gnttab_free_callback **pcb;
	unsigned long flags;

	spin_lock_irqsave(&gnttab_list_lock, flags);
	for (pcb = &gnttab_free_callback_list; *pcb; pcb = &(*pcb)->next) {
		if (*pcb == callback) {
			*pcb = callback->next;
			break;
		}
	}
	spin_unlock_irqrestore(&gnttab_list_lock, flags);
}
EXPORT_SYMBOL_GPL(gnttab_cancel_free_callback);

static int grow_gnttab_list(unsigned int more_frames)
{
	unsigned int new_nr_grant_frames, extra_entries, i;
	unsigned int nr_glist_frames, new_nr_glist_frames;

	new_nr_grant_frames = nr_grant_frames + more_frames;
	extra_entries       = more_frames * GREFS_PER_GRANT_FRAME;

	nr_glist_frames = (nr_grant_frames * GREFS_PER_GRANT_FRAME + RPP - 1) / RPP;
	new_nr_glist_frames =
		(new_nr_grant_frames * GREFS_PER_GRANT_FRAME + RPP - 1) / RPP;
	for (i = nr_glist_frames; i < new_nr_glist_frames; i++) {
		gnttab_list[i] = (grant_ref_t *)__get_free_page(GFP_ATOMIC);
		if (!gnttab_list[i])
			goto grow_nomem;
	}


	for (i = GREFS_PER_GRANT_FRAME * nr_grant_frames;
	     i < GREFS_PER_GRANT_FRAME * new_nr_grant_frames - 1; i++)
		gnttab_entry(i) = i + 1;

	gnttab_entry(i) = gnttab_free_head;
	gnttab_free_head = GREFS_PER_GRANT_FRAME * nr_grant_frames;
	gnttab_free_count += extra_entries;

	nr_grant_frames = new_nr_grant_frames;

	check_free_callbacks();

	return 0;

grow_nomem:
	for ( ; i >= nr_glist_frames; i--)
		free_page((unsigned long) gnttab_list[i]);
	return -ENOMEM;
}

static unsigned int __max_nr_grant_frames(void)
{
	struct gnttab_query_size query;
	int rc;

	query.dom = DOMID_SELF;

	rc = HYPERVISOR_grant_table_op(GNTTABOP_query_size, &query, 1);
	if ((rc < 0) || (query.status != GNTST_okay))
		return 4; /* Legacy max supported number of frames */

	return query.max_nr_frames;
}

unsigned int gnttab_max_grant_frames(void)
{
	unsigned int xen_max = __max_nr_grant_frames();

	if (xen_max > boot_max_nr_grant_frames)
		return boot_max_nr_grant_frames;
	return xen_max;
}
EXPORT_SYMBOL_GPL(gnttab_max_grant_frames);

static int gnttab_map(unsigned int start_idx, unsigned int end_idx)
{
	struct gnttab_setup_table setup;
	unsigned long *frames;
	unsigned int nr_gframes = end_idx + 1;
	int rc;

	if (xen_hvm_domain()) {
		struct xen_add_to_physmap xatp;
		unsigned int i = end_idx;
		rc = 0;
		/*
		 * Loop backwards, so that the first hypercall has the largest
		 * index, ensuring that the table will grow only once.
		 */
		do {
			xatp.domid = DOMID_SELF;
			xatp.idx = i;
			xatp.space = XENMAPSPACE_grant_table;
<<<<<<< HEAD
			xatp.gpfn = (hvm_pv_resume_frames >> PAGE_SHIFT) + i;
=======
			xatp.gpfn = (xen_hvm_resume_frames >> PAGE_SHIFT) + i;
>>>>>>> f6b5ce47
			rc = HYPERVISOR_memory_op(XENMEM_add_to_physmap, &xatp);
			if (rc != 0) {
				printk(KERN_WARNING
						"grant table add_to_physmap failed, err=%d\n", rc);
				break;
			}
		} while (i-- > start_idx);

		return rc;
	}

	frames = kmalloc(nr_gframes * sizeof(unsigned long), GFP_ATOMIC);
	if (!frames)
		return -ENOMEM;

	setup.dom        = DOMID_SELF;
	setup.nr_frames  = nr_gframes;
	set_xen_guest_handle(setup.frame_list, frames);

	rc = HYPERVISOR_grant_table_op(GNTTABOP_setup_table, &setup, 1);
	if (rc == -ENOSYS) {
		kfree(frames);
		return -ENOSYS;
	}

	BUG_ON(rc || setup.status);

	rc = arch_gnttab_map_shared(frames, nr_gframes, gnttab_max_grant_frames(),
				    &shared);
	BUG_ON(rc);

	kfree(frames);

	return 0;
}

static void gnttab_page_free(struct page *page, unsigned int order)
{
	BUG_ON(order);
	ClearPageForeign(page);
	gnttab_reset_grant_page(page);
	put_page(page);
}

/*
 * Must not be called with IRQs off.  This should only be used on the
 * slow path.
 *
 * Copy a foreign granted page to local memory.
 */
int gnttab_copy_grant_page(grant_ref_t ref, struct page **pagep)
{
	struct gnttab_unmap_and_replace unmap;
	struct mmu_update mmu;
	struct page *page;
	struct page *new_page;
	void *new_addr;
	void *addr;
	unsigned long pfn;
	unsigned long mfn;
	unsigned long new_mfn;
	int err;

	page = *pagep;
	if (!get_page_unless_zero(page))
		return -ENOENT;

	err = -ENOMEM;
	new_page = alloc_page(GFP_ATOMIC | __GFP_NOWARN);
	if (!new_page)
		goto out;

	new_addr = page_address(new_page);
	addr = page_address(page);
	memcpy(new_addr, addr, PAGE_SIZE);

	pfn = page_to_pfn(page);
	mfn = pfn_to_mfn(pfn);
	new_mfn = virt_to_mfn(new_addr);

//	write_seqlock(&gnttab_dma_lock); /* protects __gnttab_dma_map_page on 2.6.18 */

	/* Make seq visible before checking page_mapped. */
	smp_mb();

	/* Has the page been DMA-mapped? */
	if (unlikely(page_mapped(page))) {
		//write_sequnlock(&gnttab_dma_lock);
		put_page(new_page);
		err = -EBUSY;
		goto out;
	}

	if (!xen_feature(XENFEAT_auto_translated_physmap))
		set_phys_to_machine(pfn, new_mfn);

	//gnttab_set_replace_op(&unmap, (unsigned long)addr,
	//		      (unsigned long)new_addr, ref);
	unmap.host_addr = (unsigned long)addr;
	unmap.new_addr = (unsigned long)new_addr;
	unmap.handle = ref;

	err = HYPERVISOR_grant_table_op(GNTTABOP_unmap_and_replace,
					&unmap, 1);
	BUG_ON(err);
	BUG_ON(unmap.status);

//	write_sequnlock(&gnttab_dma_lock);

	if (!xen_feature(XENFEAT_auto_translated_physmap)) {
		set_phys_to_machine(page_to_pfn(new_page), INVALID_P2M_ENTRY);

		mmu.ptr = (new_mfn << PAGE_SHIFT) | MMU_MACHPHYS_UPDATE;
		mmu.val = pfn;
		err = HYPERVISOR_mmu_update(&mmu, 1, NULL, DOMID_SELF);
		BUG_ON(err);
	}

	new_page->mapping = page->mapping;
	SetPageForeign(new_page, _PageForeignDestructor(page));
	if (PageReserved(page))
		SetPageReserved(new_page);
	*pagep = new_page;

	SetPageForeign(page, gnttab_page_free);
	ClearPageReserved(page);
	page->mapping = NULL;

out:
	put_page(page);
	return err;
}
EXPORT_SYMBOL_GPL(gnttab_copy_grant_page);

void gnttab_reset_grant_page(struct page *page)
{
	init_page_count(page);
	reset_page_mapcount(page);
}
EXPORT_SYMBOL_GPL(gnttab_reset_grant_page);

int gnttab_resume(void)
{
	unsigned int max_nr_gframes;

<<<<<<< HEAD
	max_nr_gframes = max_nr_grant_frames();
=======
	max_nr_gframes = gnttab_max_grant_frames();
>>>>>>> f6b5ce47
	if (max_nr_gframes < nr_grant_frames)
		return -ENOSYS;

	if (xen_pv_domain())
		return gnttab_map(0, nr_grant_frames - 1);

<<<<<<< HEAD
	if (!hvm_pv_resume_frames) {
		hvm_pv_resume_frames = alloc_xen_mmio(PAGE_SIZE * max_nr_gframes);
		shared = ioremap(hvm_pv_resume_frames, PAGE_SIZE * max_nr_gframes);
		if (shared == NULL) {
			printk(KERN_WARNING
					"Fail to ioremap gnttab share frames\n");
=======
	if (!shared) {
		shared = ioremap(xen_hvm_resume_frames, PAGE_SIZE * max_nr_gframes);
		if (shared == NULL) {
			printk(KERN_WARNING
					"Failed to ioremap gnttab share frames!");
>>>>>>> f6b5ce47
			return -ENOMEM;
		}
	}

	gnttab_map(0, nr_grant_frames - 1);

	return 0;
}

int gnttab_suspend(void)
{
	arch_gnttab_unmap_shared(shared, nr_grant_frames);
	return 0;
}

static int gnttab_expand(unsigned int req_entries)
{
	int rc;
	unsigned int cur, extra;

	cur = nr_grant_frames;
	extra = ((req_entries + (GREFS_PER_GRANT_FRAME-1)) /
		 GREFS_PER_GRANT_FRAME);
	if (cur + extra > gnttab_max_grant_frames())
		return -ENOSPC;

	rc = gnttab_map(cur, cur + extra - 1);
	if (rc == 0)
		rc = grow_gnttab_list(extra);

	return rc;
}

int gnttab_init(void)
{
	int i;
	unsigned int max_nr_glist_frames, nr_glist_frames;
	unsigned int nr_init_grefs;

	nr_grant_frames = 1;
	boot_max_nr_grant_frames = __max_nr_grant_frames();

	/* Determine the maximum number of frames required for the
	 * grant reference free list on the current hypervisor.
	 */
	max_nr_glist_frames = (boot_max_nr_grant_frames *
			       GREFS_PER_GRANT_FRAME / RPP);

	gnttab_list = kmalloc(max_nr_glist_frames * sizeof(grant_ref_t *),
			      GFP_KERNEL);
	if (gnttab_list == NULL)
		return -ENOMEM;

	nr_glist_frames = (nr_grant_frames * GREFS_PER_GRANT_FRAME + RPP - 1) / RPP;
	for (i = 0; i < nr_glist_frames; i++) {
		gnttab_list[i] = (grant_ref_t *)__get_free_page(GFP_KERNEL);
		if (gnttab_list[i] == NULL)
			goto ini_nomem;
	}

	if (gnttab_resume() < 0)
		return -ENODEV;

	nr_init_grefs = nr_grant_frames * GREFS_PER_GRANT_FRAME;

	for (i = NR_RESERVED_ENTRIES; i < nr_init_grefs - 1; i++)
		gnttab_entry(i) = i + 1;

	gnttab_entry(nr_init_grefs - 1) = GNTTAB_LIST_END;
	gnttab_free_count = nr_init_grefs - NR_RESERVED_ENTRIES;
	gnttab_free_head  = NR_RESERVED_ENTRIES;

	printk("Grant table initialized\n");
	return 0;

 ini_nomem:
	for (i--; i >= 0; i--)
		free_page((unsigned long)gnttab_list[i]);
	kfree(gnttab_list);
	return -ENOMEM;
}
EXPORT_SYMBOL_GPL(gnttab_init);

static int __devinit __gnttab_init(void)
{
	/* Delay grant-table initialization in the PV on HVM case */
	if (xen_hvm_domain())
		return 0;

	if (!xen_pv_domain())
		return -ENODEV;

	return gnttab_init();
}

<<<<<<< HEAD
static int __devinit __gnttab_init(void)
{
	/* Delay grant-table initialization in the PV on HVM case */
	if (xen_hvm_domain())
		return 0;

	if (!xen_pv_domain())
		return -ENODEV;

	return gnttab_init();
}

=======
>>>>>>> f6b5ce47
core_initcall(__gnttab_init);<|MERGE_RESOLUTION|>--- conflicted
+++ resolved
@@ -42,10 +42,6 @@
 #include <xen/interface/xen.h>
 #include <xen/page.h>
 #include <xen/grant_table.h>
-<<<<<<< HEAD
-#include <xen/platform_pci.h>
-=======
->>>>>>> f6b5ce47
 #include <xen/interface/memory.h>
 #include <asm/xen/hypercall.h>
 
@@ -64,12 +60,8 @@
 static int gnttab_free_count;
 static grant_ref_t gnttab_free_head;
 static DEFINE_SPINLOCK(gnttab_list_lock);
-<<<<<<< HEAD
-static unsigned long hvm_pv_resume_frames;
-=======
 unsigned long xen_hvm_resume_frames;
 EXPORT_SYMBOL_GPL(xen_hvm_resume_frames);
->>>>>>> f6b5ce47
 
 static struct grant_entry *shared;
 
@@ -473,11 +465,7 @@
 			xatp.domid = DOMID_SELF;
 			xatp.idx = i;
 			xatp.space = XENMAPSPACE_grant_table;
-<<<<<<< HEAD
-			xatp.gpfn = (hvm_pv_resume_frames >> PAGE_SHIFT) + i;
-=======
 			xatp.gpfn = (xen_hvm_resume_frames >> PAGE_SHIFT) + i;
->>>>>>> f6b5ce47
 			rc = HYPERVISOR_memory_op(XENMEM_add_to_physmap, &xatp);
 			if (rc != 0) {
 				printk(KERN_WARNING
@@ -623,31 +611,18 @@
 {
 	unsigned int max_nr_gframes;
 
-<<<<<<< HEAD
-	max_nr_gframes = max_nr_grant_frames();
-=======
 	max_nr_gframes = gnttab_max_grant_frames();
->>>>>>> f6b5ce47
 	if (max_nr_gframes < nr_grant_frames)
 		return -ENOSYS;
 
 	if (xen_pv_domain())
 		return gnttab_map(0, nr_grant_frames - 1);
 
-<<<<<<< HEAD
-	if (!hvm_pv_resume_frames) {
-		hvm_pv_resume_frames = alloc_xen_mmio(PAGE_SIZE * max_nr_gframes);
-		shared = ioremap(hvm_pv_resume_frames, PAGE_SIZE * max_nr_gframes);
-		if (shared == NULL) {
-			printk(KERN_WARNING
-					"Fail to ioremap gnttab share frames\n");
-=======
 	if (!shared) {
 		shared = ioremap(xen_hvm_resume_frames, PAGE_SIZE * max_nr_gframes);
 		if (shared == NULL) {
 			printk(KERN_WARNING
 					"Failed to ioremap gnttab share frames!");
->>>>>>> f6b5ce47
 			return -ENOMEM;
 		}
 	}
@@ -743,19 +718,4 @@
 	return gnttab_init();
 }
 
-<<<<<<< HEAD
-static int __devinit __gnttab_init(void)
-{
-	/* Delay grant-table initialization in the PV on HVM case */
-	if (xen_hvm_domain())
-		return 0;
-
-	if (!xen_pv_domain())
-		return -ENODEV;
-
-	return gnttab_init();
-}
-
-=======
->>>>>>> f6b5ce47
 core_initcall(__gnttab_init);