obj-y	+= grant-table.o features.o events.o manage.o balloon.o pcpu.o
obj-y	+= xenbus/

nostackp := $(call cc-option, -fno-stack-protector)
CFLAGS_features.o			:= $(nostackp)

obj-$(CONFIG_BLOCK)			+= biomerge.o
obj-$(CONFIG_HOTPLUG_CPU)		+= cpu_hotplug.o
obj-$(CONFIG_XEN_XENCOMM)		+= xencomm.o
obj-$(CONFIG_XEN_BALLOON)		+= xen-balloon.o
obj-$(CONFIG_XEN_SELFBALLOONING)	+= xen-selfballoon.o
obj-$(CONFIG_XEN_DEV_EVTCHN)		+= xen-evtchn.o
obj-$(CONFIG_XEN_GNTDEV)		+= xen-gntdev.o
obj-$(CONFIG_XEN_GRANT_DEV_ALLOC)	+= xen-gntalloc.o
obj-$(CONFIG_XENFS)			+= xenfs/
obj-$(CONFIG_XEN_SYS_HYPERVISOR)	+= sys-hypervisor.o
obj-$(CONFIG_XEN_PLATFORM_PCI)		+= xen-platform-pci.o
obj-$(CONFIG_XEN_TMEM)			+= tmem.o
obj-$(CONFIG_SWIOTLB_XEN)		+= swiotlb-xen.o
<<<<<<< HEAD
obj-$(CONFIG_XEN_DOM0)			+= pci.o
obj-$(CONFIG_XEN_PCIDEV_BACKEND)	+= xen-pciback/
obj-$(CONFIG_XEN_S3)			+= acpi.o
obj-$(CONFIG_ACPI_PROCESSOR_XEN)	+= acpi_processor.o
=======
obj-$(CONFIG_XEN_DOM0)			+= pci.o acpi.o
>>>>>>> eb0461e2

xen-evtchn-y				:= evtchn.o
xen-gntdev-y				:= gntdev.o
xen-gntalloc-y				:= gntalloc.o

xen-platform-pci-y			:= platform-pci.o<|MERGE_RESOLUTION|>--- conflicted
+++ resolved
@@ -17,14 +17,9 @@
 obj-$(CONFIG_XEN_PLATFORM_PCI)		+= xen-platform-pci.o
 obj-$(CONFIG_XEN_TMEM)			+= tmem.o
 obj-$(CONFIG_SWIOTLB_XEN)		+= swiotlb-xen.o
-<<<<<<< HEAD
-obj-$(CONFIG_XEN_DOM0)			+= pci.o
+obj-$(CONFIG_XEN_DOM0)			+= pci.o acpi.o
 obj-$(CONFIG_XEN_PCIDEV_BACKEND)	+= xen-pciback/
-obj-$(CONFIG_XEN_S3)			+= acpi.o
 obj-$(CONFIG_ACPI_PROCESSOR_XEN)	+= acpi_processor.o
-=======
-obj-$(CONFIG_XEN_DOM0)			+= pci.o acpi.o
->>>>>>> eb0461e2
 
 xen-evtchn-y				:= evtchn.o
 xen-gntdev-y				:= gntdev.o
