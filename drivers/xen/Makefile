--- conflicted
+++ resolved
@@ -11,11 +11,8 @@
 obj-$(CONFIG_XEN_DEV_EVTCHN)		+= xen-evtchn.o
 obj-$(CONFIG_XEN_GNTDEV)		+= xen-gntdev.o
 obj-$(CONFIG_XEN_BLKDEV_BACKEND)	+= blkback/
-<<<<<<< HEAD
+obj-$(CONFIG_XEN_BLKDEV_TAP)            += blktap/
 obj-$(CONFIG_XEN_NETDEV_BACKEND)	+= netback/
-=======
-obj-$(CONFIG_XEN_BLKDEV_TAP)            += blktap/
->>>>>>> f0aedbbd
 obj-$(CONFIG_XENFS)			+= xenfs/
 obj-$(CONFIG_XEN_SYS_HYPERVISOR)	+= sys-hypervisor.o
 
