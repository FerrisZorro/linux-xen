--- conflicted
+++ resolved
@@ -1260,18 +1260,12 @@
 {
 	int i;
 
-<<<<<<< HEAD
 	cpu_evtchn_mask_p = kcalloc(nr_cpu_ids, sizeof(struct cpu_evtchn_s),
 				    GFP_KERNEL);
-	BUG_ON(cpu_evtchn_mask_p == NULL);
-=======
-	cpu_evtchn_mask_p = alloc_bootmem(size);
-	irq_info = alloc_bootmem(nr_irqs * sizeof(*irq_info));
-
-	evtchn_to_irq = alloc_bootmem(NR_EVENT_CHANNELS * sizeof(*evtchn_to_irq));
+
+	evtchn_to_irq = kcalloc(NR_EVENT_CHANNELS, sizeof(*evtchn_to_irq), GFP_KERNEL);
 	for(i = 0; i < NR_EVENT_CHANNELS; i++)
 		evtchn_to_irq[i] = -1;
->>>>>>> 48beb917
 
 	init_evtchn_cpu_bindings();
 
