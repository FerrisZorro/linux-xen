--- conflicted
+++ resolved
@@ -118,11 +118,8 @@
 #define VALID_EVTCHN(chn)	((chn) != 0)
 
 static struct irq_chip xen_dynamic_chip;
-<<<<<<< HEAD
+static struct irq_chip xen_percpu_chip;
 static struct irq_chip xen_pirq_chip;
-=======
-static struct irq_chip xen_percpu_chip;
->>>>>>> 66fd3052
 
 /* Constructor for packed IRQ information. */
 static struct irq_info mk_unbound_info(void)
@@ -1243,26 +1240,6 @@
 	.retrigger	= retrigger_dynirq,
 };
 
-<<<<<<< HEAD
-static struct irq_chip xen_pirq_chip __read_mostly = {
-	.name		= "xen-pirq",
-
-	.startup	= startup_pirq,
-	.shutdown	= shutdown_pirq,
-
-	.enable		= enable_pirq,
-	.unmask		= enable_pirq,
-
-	.disable	= disable_pirq,
-	.mask		= disable_pirq,
-
-	.ack		= ack_pirq,
-	.end		= end_pirq,
-
-	.set_affinity	= set_affinity_irq,
-
-	.retrigger	= retrigger_dynirq,
-=======
 static struct irq_chip xen_percpu_chip __read_mostly = {
 	.name		= "xen-percpu",
 
@@ -1271,25 +1248,39 @@
 	.unmask		= enable_dynirq,
 
 	.ack		= ack_dynirq,
->>>>>>> 66fd3052
 };
 
+static struct irq_chip xen_pirq_chip __read_mostly = {
+	.name		= "xen-pirq",
+
+	.startup	= startup_pirq,
+	.shutdown	= shutdown_pirq,
+
+	.enable		= enable_pirq,
+	.unmask		= enable_pirq,
+
+	.disable	= disable_pirq,
+	.mask		= disable_pirq,
+
+	.ack		= ack_pirq,
+	.end		= end_pirq,
+
+	.set_affinity	= set_affinity_irq,
+
+	.retrigger	= retrigger_dynirq,
+};
+
 void __init xen_init_IRQ(void)
 {
 	int i;
 
-<<<<<<< HEAD
-	cpu_evtchn_mask_p = alloc_bootmem(size);
+	cpu_evtchn_mask_p = kcalloc(nr_cpu_ids, sizeof(struct cpu_evtchn_s),
+				    GFP_KERNEL);
 	irq_info = alloc_bootmem(nr_irqs * sizeof(*irq_info));
 
 	evtchn_to_irq = alloc_bootmem(NR_EVENT_CHANNELS * sizeof(*evtchn_to_irq));
 	for(i = 0; i < NR_EVENT_CHANNELS; i++)
 		evtchn_to_irq[i] = -1;
-=======
-	cpu_evtchn_mask_p = kcalloc(nr_cpu_ids, sizeof(struct cpu_evtchn_s),
-				    GFP_KERNEL);
-	BUG_ON(cpu_evtchn_mask_p == NULL);
->>>>>>> 66fd3052
 
 	init_evtchn_cpu_bindings();
 
