--- conflicted
+++ resolved
@@ -28,12 +28,9 @@
 #include <linux/string.h>
 #include <linux/bootmem.h>
 #include <linux/irqnr.h>
-<<<<<<< HEAD
 #include <linux/pci_regs.h>
 #include <linux/pci.h>
 #include <linux/msi.h>
-=======
->>>>>>> e0642469
 
 #include <asm/ptrace.h>
 #include <asm/irq.h>
@@ -92,12 +89,8 @@
 		unsigned short virq;
 		enum ipi_vector ipi;
 		struct {
-<<<<<<< HEAD
-			unsigned short nr;
-=======
 			unsigned short gsi;
 			unsigned char vector;
->>>>>>> e0642469
 			unsigned char flags;
 		} pirq;
 	} u;
@@ -153,10 +146,10 @@
 }
 
 static struct irq_info mk_pirq_info(unsigned short evtchn,
-				    unsigned short pirq)
+				    unsigned short gsi, unsigned short vector)
 {
 	return (struct irq_info) { .type = IRQT_PIRQ, .evtchn = evtchn,
-			.cpu = 0, .u.pirq = { .nr = pirq } };
+			.cpu = 0, .u.pirq = { .gsi = gsi, .vector = vector } };
 }
 
 /*
@@ -205,7 +198,17 @@
 	BUG_ON(info == NULL);
 	BUG_ON(info->type != IRQT_PIRQ);
 
-	return info->u.pirq.nr;
+	return info->u.pirq.gsi;
+}
+
+static unsigned vector_from_irq(unsigned irq)
+{
+	struct irq_info *info = info_for_irq(irq);
+
+	BUG_ON(info == NULL);
+	BUG_ON(info->type != IRQT_PIRQ);
+
+	return info->u.pirq.vector;
 }
 
 static enum xen_irq_type type_from_irq(unsigned irq)
@@ -366,15 +369,11 @@
 	struct irq_desc *desc;
 	int start = get_nr_hw_irqs();
 
-<<<<<<< HEAD
-	for (irq = start; irq < nr_irqs; irq++)
-=======
 	if (start == nr_irqs)
 		goto no_irqs;
 
 	/* nr_irqs is a magic value. Must not use it.*/
 	for (irq = nr_irqs-1; irq > start; irq--)
->>>>>>> e0642469
 		if (irq_info[irq].type == IRQT_UNBOUND)
 			break;
 
@@ -600,226 +599,6 @@
 	return irq;
 }
 
-int xen_destroy_irq(int irq)
-{
-	struct irq_desc *desc;
-	int rc = -ENOENT;
-
-	spin_lock(&irq_mapping_update_lock);
-
-	desc = irq_to_desc(irq);
-	if (!desc)
-		goto out;
-
-	irq_info[irq] = mk_unbound_info();
-
-	dynamic_irq_cleanup(irq);
-
-out:
-	spin_unlock(&irq_mapping_update_lock);
-	return rc;
-}
-
-int xen_vector_from_irq(unsigned irq)
-{
-	return vector_from_irq(irq);
-}
-
-int xen_gsi_from_irq(unsigned irq)
-{
-	return gsi_from_irq(irq);
-}
-
-static bool identity_mapped_irq(unsigned irq)
-{
-	/* identity map all the hardware irqs */
-	return irq < get_nr_hw_irqs();
-}
-
-static void pirq_unmask_notify(int irq)
-{
-	struct irq_info *info = info_for_irq(irq);
-	struct physdev_eoi eoi = { .irq = info->u.pirq.nr };
-
-	if (unlikely(pirq_needs_eoi(irq))) {
-		int rc = HYPERVISOR_physdev_op(PHYSDEVOP_eoi, &eoi);
-		WARN_ON(rc);
-	}
-}
-
-static void pirq_query_unmask(int irq)
-{
-	struct physdev_irq_status_query irq_status;
-	struct irq_info *info = info_for_irq(irq);
-
-	BUG_ON(info->type != IRQT_PIRQ);
-
-	irq_status.irq = info->u.pirq.nr;
-	if (HYPERVISOR_physdev_op(PHYSDEVOP_irq_status_query, &irq_status))
-		irq_status.flags = 0;
-
-	info->u.pirq.flags &= ~PIRQ_NEEDS_EOI;
-	if (irq_status.flags & XENIRQSTAT_needs_eoi)
-		info->u.pirq.flags |= PIRQ_NEEDS_EOI;
-}
-
-static bool probing_irq(int irq)
-{
-	struct irq_desc *desc = irq_to_desc(irq);
-
-	return desc && desc->action == NULL;
-}
-
-static unsigned int startup_pirq(unsigned int irq)
-{
-	struct evtchn_bind_pirq bind_pirq;
-	struct irq_info *info = info_for_irq(irq);
-	int evtchn = evtchn_from_irq(irq);
-	int rc;
-
-	BUG_ON(info->type != IRQT_PIRQ);
-
-	if (VALID_EVTCHN(evtchn))
-		goto out;
-
-	bind_pirq.pirq = info->u.pirq.nr;
-	/* NB. We are happy to share unless we are probing. */
-	bind_pirq.flags = info->u.pirq.flags & PIRQ_SHAREABLE ?
-					BIND_PIRQ__WILL_SHARE : 0;
-	rc = HYPERVISOR_event_channel_op(EVTCHNOP_bind_pirq, &bind_pirq);
-	if (rc != 0) {
-		if (!probing_irq(irq))
-			printk(KERN_INFO "Failed to obtain physical IRQ %d\n",
-			       irq);
-		return 0;
-	}
-	evtchn = bind_pirq.port;
-
-	pirq_query_unmask(irq);
-
-	evtchn_to_irq[evtchn] = irq;
-	bind_evtchn_to_cpu(evtchn, 0);
-	info->evtchn = evtchn;
-
- out:
-	unmask_evtchn(evtchn);
-	pirq_unmask_notify(irq);
-
-	return 0;
-}
-
-static void shutdown_pirq(unsigned int irq)
-{
-	struct evtchn_close close;
-	struct irq_info *info = info_for_irq(irq);
-	int evtchn = evtchn_from_irq(irq);
-
-	BUG_ON(info->type != IRQT_PIRQ);
-
-	if (!VALID_EVTCHN(evtchn))
-		return;
-
-	mask_evtchn(evtchn);
-
-	close.port = evtchn;
-	if (HYPERVISOR_event_channel_op(EVTCHNOP_close, &close) != 0)
-		BUG();
-
-	bind_evtchn_to_cpu(evtchn, 0);
-	evtchn_to_irq[evtchn] = -1;
-	info->evtchn = 0;
-}
-
-static void enable_pirq(unsigned int irq)
-{
-	startup_pirq(irq);
-}
-
-static void disable_pirq(unsigned int irq)
-{
-}
-
-static void ack_pirq(unsigned int irq)
-{
-	int evtchn = evtchn_from_irq(irq);
-
-	move_native_irq(irq);
-
-	if (VALID_EVTCHN(evtchn)) {
-		mask_evtchn(evtchn);
-		clear_evtchn(evtchn);
-	}
-}
-
-static void end_pirq(unsigned int irq)
-{
-	int evtchn = evtchn_from_irq(irq);
-	struct irq_desc *desc = irq_to_desc(irq);
-
-	if (WARN_ON(!desc))
-		return;
-
-	if ((desc->status & (IRQ_DISABLED|IRQ_PENDING)) ==
-	    (IRQ_DISABLED|IRQ_PENDING)) {
-		shutdown_pirq(irq);
-	} else if (VALID_EVTCHN(evtchn)) {
-		unmask_evtchn(evtchn);
-		pirq_unmask_notify(irq);
-	}
-}
-
-static int find_irq_by_gsi(unsigned gsi)
-{
-	int irq;
-
-	for (irq = 0; irq < nr_irqs; irq++) {
-		struct irq_info *info = info_for_irq(irq);
-
-		if (info == NULL || info->type != IRQT_PIRQ)
-			continue;
-
-		if (gsi_from_irq(irq) == gsi)
-			return irq;
-	}
-
-	return -1;
-}
-
-/*
- * Allocate a physical irq.  We don't assign an event channel
- * until the irq actually started up.  Return an
- * existing irq if we've already got one for the gsi.
- */
-int xen_allocate_pirq(unsigned gsi, int shareable, char *name)
-{
-	int irq;
-
-	spin_lock(&irq_mapping_update_lock);
-
-	irq = find_irq_by_gsi(gsi);
-	if (irq != -1) {
-		printk(KERN_INFO "xen_allocate_pirq: returning irq %d for gsi %u\n",
-		       irq, gsi);
-		goto out;	/* XXX need refcount? */
-	}
-
-	if (identity_mapped_irq(gsi)) {
-		irq = gsi;
-		irq_to_desc_alloc_node(irq, 0);
-		dynamic_irq_init(irq);
-	} else
-		irq = find_unbound_irq();
-
-	set_irq_chip_and_handler_name(irq, &xen_pirq_chip,
-				      handle_level_irq, name);
-
-	irq_info[irq] = mk_pirq_info(0, gsi);
- 	irq_info[irq].u.pirq.flags |= shareable ? PIRQ_SHAREABLE : 0;
-out:
-	spin_unlock(&irq_mapping_update_lock);
-	return irq;
-}
-
 #ifdef CONFIG_PCI_MSI
 int xen_destroy_irq(int irq)
 {
@@ -834,7 +613,7 @@
 	if (!desc)
 		goto out;
 
-	unmap_irq.pirq = info->u.pirq.nr;
+	unmap_irq.pirq = info->u.pirq.gsi;
 	unmap_irq.domid = DOMID_SELF;
 	rc = HYPERVISOR_physdev_op(PHYSDEVOP_unmap_pirq, &unmap_irq);
 	if (rc) {
@@ -896,7 +675,7 @@
 		irq = -1;
 		goto out;
 	}
-	irq_info[irq] = mk_pirq_info(0, map_irq.pirq);
+	irq_info[irq] = mk_pirq_info(0, map_irq.pirq, map_irq.index);
 
 	set_irq_chip_and_handler_name(irq, &xen_pirq_chip,
 			handle_level_irq,
@@ -907,6 +686,11 @@
 	return irq;
 }
 #endif
+
+int xen_vector_from_irq(unsigned irq)
+{
+	return vector_from_irq(irq);
+}
 
 int xen_gsi_from_irq(unsigned irq)
 {
@@ -1567,16 +1351,10 @@
 
 	cpu_evtchn_mask_p = kcalloc(nr_cpu_ids, sizeof(struct cpu_evtchn_s),
 				    GFP_KERNEL);
-<<<<<<< HEAD
-        irq_info = kcalloc(nr_irqs, sizeof(*irq_info), GFP_KERNEL);
-
-	evtchn_to_irq = kcalloc(NR_EVENT_CHANNELS, sizeof(*evtchn_to_irq), GFP_KERNEL);
-=======
 	irq_info = kcalloc(nr_irqs, sizeof(*irq_info), GFP_KERNEL);
 
 	evtchn_to_irq = kcalloc(NR_EVENT_CHANNELS, sizeof(*evtchn_to_irq),
 				    GFP_KERNEL);
->>>>>>> e0642469
 	for(i = 0; i < NR_EVENT_CHANNELS; i++)
 		evtchn_to_irq[i] = -1;
 
