--- conflicted
+++ resolved
@@ -103,20 +103,7 @@
 	.getgeo    = blktap_device_getgeo
 };
 
-<<<<<<< HEAD
-static int
-blktap_map_uaddr_fn(pte_t *ptep, struct page *pmd_page,
-		    unsigned long addr, void *data)
-{
-	pte_t *pte = (pte_t *)data;
-
-	BTDBG("ptep %p -> %012llx\n", ptep, (unsigned long long)pte_val(*pte));
-	set_pte(ptep, *pte);
-	return 0;
-}
-=======
 /* NB. __blktap holding the queue lock; blktap where unlocked */
->>>>>>> fe63edb4
 
 static inline struct request*
 __blktap_next_queued_rq(struct request_queue *q)
@@ -161,58 +148,7 @@
 	struct blktap_device *tapdev = &tap->device;
 	struct request *rq = request->rq;
 
-<<<<<<< HEAD
-	blktap_unmap(tap, request);
-
-	spin_lock_irq(&tapdev->lock);
-	__blk_end_request(rq, error, blk_rq_bytes(rq));
-	spin_unlock_irq(&tapdev->lock);
-
-	blktap_request_free(tap, request);
-}
-
-static int
-blktap_prep_foreign(struct blktap *tap,
-		    struct blktap_request *request,
-		    struct blkif_request *blkif_req,
-		    unsigned int seg, struct page *page,
-		    struct blktap_grant_table *table)
-{
-	uint64_t ptep;
-	uint32_t flags;
-#ifdef BLKTAP_CHAINED_BLKTAP
-	struct page *tap_page;
-#endif
-	struct blktap_ring *ring;
-	struct blkback_pagemap map;
-	unsigned long uvaddr, kvaddr;
-
-	ring = &tap->ring;
-	map  = blkback_pagemap_read(page);
-	blkif_req->seg[seg].gref = map.gref;
-
-	uvaddr = MMAP_VADDR(ring->user_vstart, request->usr_idx, seg);
-	kvaddr = request_to_kaddr(request, seg);
-	flags  = GNTMAP_host_map |
-		(request->operation == BLKIF_OP_WRITE ? GNTMAP_readonly : 0);
-
-	gnttab_set_map_op(&table->grants[table->cnt],
-			  kvaddr, flags, map.gref, map.domid);
-	table->cnt++;
-
-
-#ifdef BLKTAP_CHAINED_BLKTAP
-	/* enable chained tap devices */
-	tap_page = request_to_page(request, seg);
-	set_page_private(tap_page, page_private(page));
-	SetPageBlkback(tap_page);
-#endif
-
-	if (xen_feature(XENFEAT_auto_translated_physmap))
-		return 0;
-=======
 	blktap_ring_unmap_request(tap, request);
->>>>>>> fe63edb4
 
 	blktap_ring_free_request(tap, request);
 
@@ -256,90 +192,9 @@
 	if (err)
 		goto stop;
 
-<<<<<<< HEAD
-static int
-blktap_device_process_request(struct blktap *tap,
-			      struct blktap_request *request,
-			      struct request *req)
-{
-	struct page *page;
-	int i, usr_idx, err;
-	struct blktap_ring *ring;
-	struct scatterlist *sg;
-	struct blktap_grant_table table;
-	unsigned int fsect, lsect, nr_sects;
-	unsigned long offset, uvaddr;
-	struct blkif_request blkif_req, *target;
-
-	err = -1;
-	memset(&table, 0, sizeof(table));
-
-	ring    = &tap->ring;
-	usr_idx = request->usr_idx;
-	blkif_req.id = usr_idx;
-	blkif_req.sector_number = (blkif_sector_t)blk_rq_pos(req);
-	blkif_req.handle = 0;
-	blkif_req.operation = rq_data_dir(req) ?
-		BLKIF_OP_WRITE : BLKIF_OP_READ;
-
-	request->rq        = req;
-	request->operation = blkif_req.operation;
-	request->status    = BLKTAP_REQUEST_PENDING;
-	do_gettimeofday(&request->time);
-
-	nr_sects = 0;
-	request->nr_pages = 0;
-	blkif_req.nr_segments = blk_rq_map_sg(req->q, req, tap->sg);
-	BUG_ON(blkif_req.nr_segments > BLKIF_MAX_SEGMENTS_PER_REQUEST);
-	for (i = 0; i < blkif_req.nr_segments; ++i) {
-			sg = tap->sg + i;
-			fsect = sg->offset >> 9;
-			lsect = fsect + (sg->length >> 9) - 1;
-			nr_sects += sg->length >> 9;
-
-			blkif_req.seg[i] =
-				(struct blkif_request_segment) {
-				.gref       = 0,
-				.first_sect = fsect,
-				.last_sect  = lsect };
-
-			if (blkback_pagemap_contains_page(sg_page(sg))) {
-				/* foreign page -- use xen */
-				if (blktap_prep_foreign(tap,
-							request,
-							&blkif_req,
-							i,
-							sg_page(sg),
-							&table))
-					goto out;
-			} else {
-				/* do it the old fashioned way */
-				blktap_map(tap,
-					   request,
-					   i,
-					   sg_page(sg));
-			}
-
-			uvaddr = MMAP_VADDR(ring->user_vstart, usr_idx, i);
-			offset = (uvaddr - ring->vma->vm_start) >> PAGE_SHIFT;
-			page   = request_to_page(request, i);
-			ring->foreign_map.map[offset] = page;
-			SetPageReserved(page);
-
-			BTDBG("mapped uaddr %08lx to page %p pfn 0x%lx\n",
-			      uvaddr, page, page_to_pfn(page));
-			BTDBG("offset: 0x%08lx, pending_req: %p, seg: %d, "
-			      "page: %p, kvaddr: %p, uvaddr: 0x%08lx\n",
-			      offset, request, i,
-			      page, pfn_to_kaddr(page_to_pfn(page)), uvaddr);
-
-			request->nr_pages++;
-	}
-=======
 	err = blktap_ring_map_request(tap, request);
 	if (err)
 		goto fail;
->>>>>>> fe63edb4
 
 	blktap_ring_submit_request(tap, request);
 
@@ -375,25 +230,10 @@
 	if (!tapdev->gd)
 		return;
 
-<<<<<<< HEAD
-	while ((req = blk_peek_request(rq)) != NULL) {
-		if (!blk_fs_request(req)) {
-			blk_start_request(req);
-			__blk_end_request_cur(req, -EOPNOTSUPP);
-			continue;
-		}
-
-		if (blk_barrier_rq(req) && !blk_rq_bytes(req)) {
-			blk_start_request(req);
-			__blk_end_request_cur(req, 0);
-			continue;
-		}
-=======
 	q = tapdev->gd->queue;
 
 	spin_lock_irq(&tapdev->lock);
 	queue_flag_clear(QUEUE_FLAG_STOPPED, q);
->>>>>>> fe63edb4
 
 	do {
 		rq = __blktap_next_queued_rq(q);
@@ -405,20 +245,9 @@
 			continue;
 		}
 
-<<<<<<< HEAD
-		BTDBG("req %p: dev %d cmd %p, sec 0x%llx, (0x%x/0x%x) "
-		      "buffer:%p [%s], pending: %p\n", req, tap->minor,
-		      req->cmd, (unsigned long long)blk_rq_pos(req),
-		      blk_rq_cur_sectors(req),
-		      blk_rq_sectors(req), req->buffer,
-		      rq_data_dir(req) ? "write" : "read", request);
-
-		blk_start_request(req);
-=======
 		spin_unlock_irq(&tapdev->lock);
 
 		err = blktap_device_make_request(tap, rq);
->>>>>>> fe63edb4
 
 		spin_lock_irq(&tapdev->lock);
 
@@ -566,19 +395,11 @@
 	queue_flag_clear(QUEUE_FLAG_STOPPED, q);
 
 	do {
-<<<<<<< HEAD
-		struct request *rq = blk_fetch_request(q);
-		if (!rq)
-			break;
-
-		__blk_end_request(rq, -EIO, blk_rq_bytes(rq));
-=======
 		struct request *rq = __blktap_next_queued_rq(q);
 		if (!rq)
 			break;
 
 		__blktap_end_queued_rq(rq, -EIO);
->>>>>>> fe63edb4
 	} while (1);
 
 	spin_unlock_irq(&tapdev->lock);
@@ -667,12 +488,8 @@
 	set_bit(BLKTAP_DEVICE, &tap->dev_inuse);
 
 	dev_info(disk_to_dev(gd), "sector-size: %u capacity: %llu\n",
-<<<<<<< HEAD
-		 queue_logical_block_size(rq), get_capacity(gd));
-=======
 		 queue_logical_block_size(rq),
 		 (unsigned long long)get_capacity(gd));
->>>>>>> fe63edb4
 
 	return 0;
 
@@ -700,12 +517,8 @@
 
 	s += snprintf(s, end - s,
 		      "disk capacity:%llu sector size:%u\n",
-<<<<<<< HEAD
-		      get_capacity(disk), queue_logical_block_size(q));
-=======
 		      (unsigned long long)get_capacity(disk),
 		      queue_logical_block_size(q));
->>>>>>> fe63edb4
 
 	s += snprintf(s, end - s,
 		      "queue flags:%#lx plugged:%d stopped:%d empty:%d\n",
