/*
 * sleep.c - ACPI sleep support.
 *
 * Copyright (c) 2005 Alexey Starikovskiy <alexey.y.starikovskiy@intel.com>
 * Copyright (c) 2004 David Shaohua Li <shaohua.li@intel.com>
 * Copyright (c) 2000-2003 Patrick Mochel
 * Copyright (c) 2003 Open Source Development Lab
 *
 * This file is released under the GPLv2.
 *
 */

#include <linux/delay.h>
#include <linux/irq.h>
#include <linux/dmi.h>
#include <linux/device.h>
#include <linux/suspend.h>
#include <linux/reboot.h>
#include <linux/acpi.h>

#include <asm/io.h>

#include <xen/acpi.h>

#include <acpi/acpi_bus.h>
#include <acpi/acpi_drivers.h>

#include "internal.h"
#include "sleep.h"

static u8 sleep_states[ACPI_S_STATE_COUNT];

static void acpi_sleep_tts_switch(u32 acpi_state)
{
	union acpi_object in_arg = { ACPI_TYPE_INTEGER };
	struct acpi_object_list arg_list = { 1, &in_arg };
	acpi_status status = AE_OK;

	in_arg.integer.value = acpi_state;
	status = acpi_evaluate_object(NULL, "\\_TTS", &arg_list, NULL);
	if (ACPI_FAILURE(status) && status != AE_NOT_FOUND) {
		/*
		 * OS can't evaluate the _TTS object correctly. Some warning
		 * message will be printed. But it won't break anything.
		 */
		printk(KERN_NOTICE "Failure in evaluating _TTS object\n");
	}
}

static int tts_notify_reboot(struct notifier_block *this,
			unsigned long code, void *x)
{
	acpi_sleep_tts_switch(ACPI_STATE_S5);
	return NOTIFY_DONE;
}

static struct notifier_block tts_notifier = {
	.notifier_call	= tts_notify_reboot,
	.next		= NULL,
	.priority	= 0,
};

static int acpi_sleep_prepare(u32 acpi_state)
{
#ifdef CONFIG_ACPI_SLEEP
	/* do we have a wakeup address for S2 and S3? */
	if (acpi_state == ACPI_STATE_S3) {
		if (!acpi_wakeup_address) {
			return -EFAULT;
		}
		acpi_set_firmware_waking_vector(
				(acpi_physical_address)acpi_wakeup_address);

	}
	ACPI_FLUSH_CPU_CACHE();
#endif
	printk(KERN_INFO PREFIX "Preparing to enter system sleep state S%d\n",
		acpi_state);
	acpi_enable_wakeup_devices(acpi_state);
	acpi_enter_sleep_state_prep(acpi_state);
	return 0;
}

#ifdef CONFIG_ACPI_SLEEP
static u32 acpi_target_sleep_state = ACPI_STATE_S0;

/*
 * The ACPI specification wants us to save NVS memory regions during hibernation
 * and to restore them during the subsequent resume.  Windows does that also for
 * suspend to RAM.  However, it is known that this mechanism does not work on
 * all machines, so we allow the user to disable it with the help of the
 * 'acpi_sleep=nonvs' kernel command line option.
 */
static bool nvs_nosave;

void __init acpi_nvs_nosave(void)
{
	nvs_nosave = true;
}

/*
 * ACPI 1.0 wants us to execute _PTS before suspending devices, so we allow the
 * user to request that behavior by using the 'acpi_old_suspend_ordering'
 * kernel command line option that causes the following variable to be set.
 */
static bool old_suspend_ordering;

void __init acpi_old_suspend_ordering(void)
{
	old_suspend_ordering = true;
}

/**
 * acpi_pm_freeze - Disable the GPEs and suspend EC transactions.
 */
static int acpi_pm_freeze(void)
{
	acpi_disable_all_gpes();
	acpi_os_wait_events_complete(NULL);
	acpi_ec_block_transactions();
	return 0;
}

/**
 * acpi_pre_suspend - Enable wakeup devices, "freeze" EC and save NVS.
 */
static int acpi_pm_pre_suspend(void)
{
	acpi_pm_freeze();
	return suspend_nvs_save();
}

/**
 *	__acpi_pm_prepare - Prepare the platform to enter the target state.
 *
 *	If necessary, set the firmware waking vector and do arch-specific
 *	nastiness to get the wakeup code to the waking vector.
 */
static int __acpi_pm_prepare(void)
{
	int error = acpi_sleep_prepare(acpi_target_sleep_state);
	if (error)
		acpi_target_sleep_state = ACPI_STATE_S0;

	return error;
}

/**
 *	acpi_pm_prepare - Prepare the platform to enter the target sleep
 *		state and disable the GPEs.
 */
static int acpi_pm_prepare(void)
{
	int error = __acpi_pm_prepare();
	if (!error)
		error = acpi_pm_pre_suspend();

	return error;
}

/**
 *	acpi_pm_finish - Instruct the platform to leave a sleep state.
 *
 *	This is called after we wake back up (or if entering the sleep state
 *	failed).
 */
static void acpi_pm_finish(void)
{
	u32 acpi_state = acpi_target_sleep_state;

	acpi_ec_unblock_transactions();
	suspend_nvs_free();

	if (acpi_state == ACPI_STATE_S0)
		return;

	printk(KERN_INFO PREFIX "Waking up from system sleep state S%d\n",
		acpi_state);
	acpi_disable_wakeup_devices(acpi_state);
	acpi_leave_sleep_state(acpi_state);

	/* reset firmware waking vector */
	acpi_set_firmware_waking_vector((acpi_physical_address) 0);

	acpi_target_sleep_state = ACPI_STATE_S0;
}

/**
 *	acpi_pm_end - Finish up suspend sequence.
 */
static void acpi_pm_end(void)
{
	/*
	 * This is necessary in case acpi_pm_finish() is not called during a
	 * failing transition to a sleep state.
	 */
	acpi_target_sleep_state = ACPI_STATE_S0;
	acpi_sleep_tts_switch(acpi_target_sleep_state);
}
#else /* !CONFIG_ACPI_SLEEP */
#define acpi_target_sleep_state	ACPI_STATE_S0
#endif /* CONFIG_ACPI_SLEEP */

#ifdef CONFIG_SUSPEND
static u32 acpi_suspend_states[] = {
	[PM_SUSPEND_ON] = ACPI_STATE_S0,
	[PM_SUSPEND_STANDBY] = ACPI_STATE_S1,
	[PM_SUSPEND_MEM] = ACPI_STATE_S3,
	[PM_SUSPEND_MAX] = ACPI_STATE_S5
};

/**
 *	acpi_suspend_begin - Set the target system sleep state to the state
 *		associated with given @pm_state, if supported.
 */
static int acpi_suspend_begin(suspend_state_t pm_state)
{
	u32 acpi_state = acpi_suspend_states[pm_state];
	int error = 0;

	error = nvs_nosave ? 0 : suspend_nvs_alloc();
	if (error)
		return error;

	if (sleep_states[acpi_state]) {
		acpi_target_sleep_state = acpi_state;
		acpi_sleep_tts_switch(acpi_target_sleep_state);
	} else {
		printk(KERN_ERR "ACPI does not support this state: %d\n",
			pm_state);
		error = -ENOSYS;
	}
	return error;
}

static int do_suspend(void)
{
	if (!xen_pv_acpi()) {
		return acpi_suspend_lowlevel();
	}

	/*
	 * Xen will save and restore CPU context, so
	 * we can skip that and just go straight to
	 * the suspend.
	 */
	acpi_enter_sleep_state(ACPI_STATE_S3);
	return 0;
}

/**
 *	acpi_suspend_enter - Actually enter a sleep state.
 *	@pm_state: ignored
 *
 *	Flush caches and go to sleep. For STR we have to call arch-specific
 *	assembly, which in turn call acpi_enter_sleep_state().
 *	It's unfortunate, but it works. Please fix if you're feeling frisky.
 */
static int acpi_suspend_enter(suspend_state_t pm_state)
{
	acpi_status status = AE_OK;
	u32 acpi_state = acpi_target_sleep_state;
	int error;

	ACPI_FLUSH_CPU_CACHE();

	switch (acpi_state) {
	case ACPI_STATE_S1:
		barrier();
		status = acpi_enter_sleep_state(acpi_state);
		break;

	case ACPI_STATE_S3:
<<<<<<< HEAD
		error = do_suspend();
=======
		if (!acpi_suspend_lowlevel)
			return -ENODEV;
		error = acpi_suspend_lowlevel();
>>>>>>> eb0461e2
		if (error)
			return error;
		pr_info(PREFIX "Low-level resume complete\n");
		break;
	}

	/* This violates the spec but is required for bug compatibility. */
	acpi_write_bit_register(ACPI_BITREG_SCI_ENABLE, 1);

	/* Reprogram control registers and execute _BFS */
	acpi_leave_sleep_state_prep(acpi_state);

	/* ACPI 3.0 specs (P62) says that it's the responsibility
	 * of the OSPM to clear the status bit [ implying that the
	 * POWER_BUTTON event should not reach userspace ]
	 */
	if (ACPI_SUCCESS(status) && (acpi_state == ACPI_STATE_S3))
		acpi_clear_event(ACPI_EVENT_POWER_BUTTON);

	/*
	 * Disable and clear GPE status before interrupt is enabled. Some GPEs
	 * (like wakeup GPE) haven't handler, this can avoid such GPE misfire.
	 * acpi_leave_sleep_state will reenable specific GPEs later
	 */
	acpi_disable_all_gpes();
	/* Allow EC transactions to happen. */
	acpi_ec_unblock_transactions_early();

	suspend_nvs_restore();

	return ACPI_SUCCESS(status) ? 0 : -EFAULT;
}

static int acpi_suspend_state_valid(suspend_state_t pm_state)
{
	u32 acpi_state;

	switch (pm_state) {
	case PM_SUSPEND_ON:
	case PM_SUSPEND_STANDBY:
	case PM_SUSPEND_MEM:
		acpi_state = acpi_suspend_states[pm_state];

		return sleep_states[acpi_state];
	default:
		return 0;
	}
}

static const struct platform_suspend_ops acpi_suspend_ops = {
	.valid = acpi_suspend_state_valid,
	.begin = acpi_suspend_begin,
	.prepare_late = acpi_pm_prepare,
	.enter = acpi_suspend_enter,
	.wake = acpi_pm_finish,
	.end = acpi_pm_end,
};

/**
 *	acpi_suspend_begin_old - Set the target system sleep state to the
 *		state associated with given @pm_state, if supported, and
 *		execute the _PTS control method.  This function is used if the
 *		pre-ACPI 2.0 suspend ordering has been requested.
 */
static int acpi_suspend_begin_old(suspend_state_t pm_state)
{
	int error = acpi_suspend_begin(pm_state);
	if (!error)
		error = __acpi_pm_prepare();

	return error;
}

/*
 * The following callbacks are used if the pre-ACPI 2.0 suspend ordering has
 * been requested.
 */
static const struct platform_suspend_ops acpi_suspend_ops_old = {
	.valid = acpi_suspend_state_valid,
	.begin = acpi_suspend_begin_old,
	.prepare_late = acpi_pm_pre_suspend,
	.enter = acpi_suspend_enter,
	.wake = acpi_pm_finish,
	.end = acpi_pm_end,
	.recover = acpi_pm_finish,
};

static int __init init_old_suspend_ordering(const struct dmi_system_id *d)
{
	old_suspend_ordering = true;
	return 0;
}

static int __init init_nvs_nosave(const struct dmi_system_id *d)
{
	acpi_nvs_nosave();
	return 0;
}

static struct dmi_system_id __initdata acpisleep_dmi_table[] = {
	{
	.callback = init_old_suspend_ordering,
	.ident = "Abit KN9 (nForce4 variant)",
	.matches = {
		DMI_MATCH(DMI_BOARD_VENDOR, "http://www.abit.com.tw/"),
		DMI_MATCH(DMI_BOARD_NAME, "KN9 Series(NF-CK804)"),
		},
	},
	{
	.callback = init_old_suspend_ordering,
	.ident = "HP xw4600 Workstation",
	.matches = {
		DMI_MATCH(DMI_SYS_VENDOR, "Hewlett-Packard"),
		DMI_MATCH(DMI_PRODUCT_NAME, "HP xw4600 Workstation"),
		},
	},
	{
	.callback = init_old_suspend_ordering,
	.ident = "Asus Pundit P1-AH2 (M2N8L motherboard)",
	.matches = {
		DMI_MATCH(DMI_BOARD_VENDOR, "ASUSTek Computer INC."),
		DMI_MATCH(DMI_BOARD_NAME, "M2N8L"),
		},
	},
	{
	.callback = init_old_suspend_ordering,
	.ident = "Panasonic CF51-2L",
	.matches = {
		DMI_MATCH(DMI_BOARD_VENDOR,
				"Matsushita Electric Industrial Co.,Ltd."),
		DMI_MATCH(DMI_BOARD_NAME, "CF51-2L"),
		},
	},
	{
	.callback = init_nvs_nosave,
	.ident = "Sony Vaio VGN-SR11M",
	.matches = {
		DMI_MATCH(DMI_SYS_VENDOR, "Sony Corporation"),
		DMI_MATCH(DMI_PRODUCT_NAME, "VGN-SR11M"),
		},
	},
	{
	.callback = init_nvs_nosave,
	.ident = "Everex StepNote Series",
	.matches = {
		DMI_MATCH(DMI_SYS_VENDOR, "Everex Systems, Inc."),
		DMI_MATCH(DMI_PRODUCT_NAME, "Everex StepNote Series"),
		},
	},
	{
	.callback = init_nvs_nosave,
	.ident = "Sony Vaio VPCEB1Z1E",
	.matches = {
		DMI_MATCH(DMI_SYS_VENDOR, "Sony Corporation"),
		DMI_MATCH(DMI_PRODUCT_NAME, "VPCEB1Z1E"),
		},
	},
	{
	.callback = init_nvs_nosave,
	.ident = "Sony Vaio VGN-NW130D",
	.matches = {
		DMI_MATCH(DMI_SYS_VENDOR, "Sony Corporation"),
		DMI_MATCH(DMI_PRODUCT_NAME, "VGN-NW130D"),
		},
	},
	{
	.callback = init_nvs_nosave,
	.ident = "Averatec AV1020-ED2",
	.matches = {
		DMI_MATCH(DMI_SYS_VENDOR, "AVERATEC"),
		DMI_MATCH(DMI_PRODUCT_NAME, "1000 Series"),
		},
	},
	{
	.callback = init_old_suspend_ordering,
	.ident = "Asus A8N-SLI DELUXE",
	.matches = {
		DMI_MATCH(DMI_BOARD_VENDOR, "ASUSTeK Computer INC."),
		DMI_MATCH(DMI_BOARD_NAME, "A8N-SLI DELUXE"),
		},
	},
	{
	.callback = init_old_suspend_ordering,
	.ident = "Asus A8N-SLI Premium",
	.matches = {
		DMI_MATCH(DMI_BOARD_VENDOR, "ASUSTeK Computer INC."),
		DMI_MATCH(DMI_BOARD_NAME, "A8N-SLI Premium"),
		},
	},
	{},
};
#endif /* CONFIG_SUSPEND */

#ifdef CONFIG_HIBERNATION
static unsigned long s4_hardware_signature;
static struct acpi_table_facs *facs;
static bool nosigcheck;

void __init acpi_no_s4_hw_signature(void)
{
	nosigcheck = true;
}

static int acpi_hibernation_begin(void)
{
	int error;

	error = nvs_nosave ? 0 : suspend_nvs_alloc();
	if (!error) {
		acpi_target_sleep_state = ACPI_STATE_S4;
		acpi_sleep_tts_switch(acpi_target_sleep_state);
	}

	return error;
}

static int acpi_hibernation_enter(void)
{
	acpi_status status = AE_OK;

	ACPI_FLUSH_CPU_CACHE();

	/* This shouldn't return.  If it returns, we have a problem */
	status = acpi_enter_sleep_state(ACPI_STATE_S4);
	/* Reprogram control registers and execute _BFS */
	acpi_leave_sleep_state_prep(ACPI_STATE_S4);

	return ACPI_SUCCESS(status) ? 0 : -EFAULT;
}

static void acpi_hibernation_leave(void)
{
	/*
	 * If ACPI is not enabled by the BIOS and the boot kernel, we need to
	 * enable it here.
	 */
	acpi_enable();
	/* Reprogram control registers and execute _BFS */
	acpi_leave_sleep_state_prep(ACPI_STATE_S4);
	/* Check the hardware signature */
	if (facs && s4_hardware_signature != facs->hardware_signature) {
		printk(KERN_EMERG "ACPI: Hardware changed while hibernated, "
			"cannot resume!\n");
		panic("ACPI S4 hardware signature mismatch");
	}
	/* Restore the NVS memory area */
	suspend_nvs_restore();
	/* Allow EC transactions to happen. */
	acpi_ec_unblock_transactions_early();
}

static void acpi_pm_thaw(void)
{
	acpi_ec_unblock_transactions();
	acpi_enable_all_runtime_gpes();
}

static const struct platform_hibernation_ops acpi_hibernation_ops = {
	.begin = acpi_hibernation_begin,
	.end = acpi_pm_end,
	.pre_snapshot = acpi_pm_prepare,
	.finish = acpi_pm_finish,
	.prepare = acpi_pm_prepare,
	.enter = acpi_hibernation_enter,
	.leave = acpi_hibernation_leave,
	.pre_restore = acpi_pm_freeze,
	.restore_cleanup = acpi_pm_thaw,
};

/**
 *	acpi_hibernation_begin_old - Set the target system sleep state to
 *		ACPI_STATE_S4 and execute the _PTS control method.  This
 *		function is used if the pre-ACPI 2.0 suspend ordering has been
 *		requested.
 */
static int acpi_hibernation_begin_old(void)
{
	int error;
	/*
	 * The _TTS object should always be evaluated before the _PTS object.
	 * When the old_suspended_ordering is true, the _PTS object is
	 * evaluated in the acpi_sleep_prepare.
	 */
	acpi_sleep_tts_switch(ACPI_STATE_S4);

	error = acpi_sleep_prepare(ACPI_STATE_S4);

	if (!error) {
		if (!nvs_nosave)
			error = suspend_nvs_alloc();
		if (!error)
			acpi_target_sleep_state = ACPI_STATE_S4;
	}
	return error;
}

/*
 * The following callbacks are used if the pre-ACPI 2.0 suspend ordering has
 * been requested.
 */
static const struct platform_hibernation_ops acpi_hibernation_ops_old = {
	.begin = acpi_hibernation_begin_old,
	.end = acpi_pm_end,
	.pre_snapshot = acpi_pm_pre_suspend,
	.prepare = acpi_pm_freeze,
	.finish = acpi_pm_finish,
	.enter = acpi_hibernation_enter,
	.leave = acpi_hibernation_leave,
	.pre_restore = acpi_pm_freeze,
	.restore_cleanup = acpi_pm_thaw,
	.recover = acpi_pm_finish,
};
#endif /* CONFIG_HIBERNATION */

int acpi_suspend(u32 acpi_state)
{
	suspend_state_t states[] = {
		[1] = PM_SUSPEND_STANDBY,
		[3] = PM_SUSPEND_MEM,
		[5] = PM_SUSPEND_MAX
	};

	if (acpi_state < 6 && states[acpi_state])
		return pm_suspend(states[acpi_state]);
	if (acpi_state == 4)
		return hibernate();
	return -EINVAL;
}

#ifdef CONFIG_PM
/**
 *	acpi_pm_device_sleep_state - return preferred power state of ACPI device
 *		in the system sleep state given by %acpi_target_sleep_state
 *	@dev: device to examine; its driver model wakeup flags control
 *		whether it should be able to wake up the system
 *	@d_min_p: used to store the upper limit of allowed states range
 *	Return value: preferred power state of the device on success, -ENODEV on
 *		failure (ie. if there's no 'struct acpi_device' for @dev)
 *
 *	Find the lowest power (highest number) ACPI device power state that
 *	device @dev can be in while the system is in the sleep state represented
 *	by %acpi_target_sleep_state.  If @wake is nonzero, the device should be
 *	able to wake up the system from this sleep state.  If @d_min_p is set,
 *	the highest power (lowest number) device power state of @dev allowed
 *	in this system sleep state is stored at the location pointed to by it.
 *
 *	The caller must ensure that @dev is valid before using this function.
 *	The caller is also responsible for figuring out if the device is
 *	supposed to be able to wake up the system and passing this information
 *	via @wake.
 */

int acpi_pm_device_sleep_state(struct device *dev, int *d_min_p)
{
	acpi_handle handle = DEVICE_ACPI_HANDLE(dev);
	struct acpi_device *adev;
	char acpi_method[] = "_SxD";
	unsigned long long d_min, d_max;

	if (!handle || ACPI_FAILURE(acpi_bus_get_device(handle, &adev))) {
		printk(KERN_DEBUG "ACPI handle has no context!\n");
		return -ENODEV;
	}

	acpi_method[2] = '0' + acpi_target_sleep_state;
	/*
	 * If the sleep state is S0, we will return D3, but if the device has
	 * _S0W, we will use the value from _S0W
	 */
	d_min = ACPI_STATE_D0;
	d_max = ACPI_STATE_D3;

	/*
	 * If present, _SxD methods return the minimum D-state (highest power
	 * state) we can use for the corresponding S-states.  Otherwise, the
	 * minimum D-state is D0 (ACPI 3.x).
	 *
	 * NOTE: We rely on acpi_evaluate_integer() not clobbering the integer
	 * provided -- that's our fault recovery, we ignore retval.
	 */
	if (acpi_target_sleep_state > ACPI_STATE_S0)
		acpi_evaluate_integer(handle, acpi_method, NULL, &d_min);

	/*
	 * If _PRW says we can wake up the system from the target sleep state,
	 * the D-state returned by _SxD is sufficient for that (we assume a
	 * wakeup-aware driver if wake is set).  Still, if _SxW exists
	 * (ACPI 3.x), it should return the maximum (lowest power) D-state that
	 * can wake the system.  _S0W may be valid, too.
	 */
	if (acpi_target_sleep_state == ACPI_STATE_S0 ||
	    (device_may_wakeup(dev) &&
	     adev->wakeup.sleep_state <= acpi_target_sleep_state)) {
		acpi_status status;

		acpi_method[3] = 'W';
		status = acpi_evaluate_integer(handle, acpi_method, NULL,
						&d_max);
		if (ACPI_FAILURE(status)) {
			if (acpi_target_sleep_state != ACPI_STATE_S0 ||
			    status != AE_NOT_FOUND)
				d_max = d_min;
		} else if (d_max < d_min) {
			/* Warn the user of the broken DSDT */
			printk(KERN_WARNING "ACPI: Wrong value from %s\n",
				acpi_method);
			/* Sanitize it */
			d_min = d_max;
		}
	}

	if (d_min_p)
		*d_min_p = d_min;
	return d_max;
}
#endif /* CONFIG_PM */

#ifdef CONFIG_PM_SLEEP
/**
 *	acpi_pm_device_sleep_wake - enable or disable the system wake-up
 *                                  capability of given device
 *	@dev: device to handle
 *	@enable: 'true' - enable, 'false' - disable the wake-up capability
 */
int acpi_pm_device_sleep_wake(struct device *dev, bool enable)
{
	acpi_handle handle;
	struct acpi_device *adev;
	int error;

	if (!device_can_wakeup(dev))
		return -EINVAL;

	handle = DEVICE_ACPI_HANDLE(dev);
	if (!handle || ACPI_FAILURE(acpi_bus_get_device(handle, &adev))) {
		dev_dbg(dev, "ACPI handle has no context in %s!\n", __func__);
		return -ENODEV;
	}

	error = enable ?
		acpi_enable_wakeup_device_power(adev, acpi_target_sleep_state) :
		acpi_disable_wakeup_device_power(adev);
	if (!error)
		dev_info(dev, "wake-up capability %s by ACPI\n",
				enable ? "enabled" : "disabled");

	return error;
}
#endif  /* CONFIG_PM_SLEEP */

static void acpi_power_off_prepare(void)
{
	/* Prepare to power off the system */
	acpi_sleep_prepare(ACPI_STATE_S5);
	acpi_disable_all_gpes();
}

static void acpi_power_off(void)
{
	/* acpi_sleep_prepare(ACPI_STATE_S5) should have already been called */
	printk(KERN_DEBUG "%s called\n", __func__);
	local_irq_disable();
	acpi_enter_sleep_state(ACPI_STATE_S5);
}

/*
 * ACPI 2.0 created the optional _GTS and _BFS,
 * but industry adoption has been neither rapid nor broad.
 *
 * Linux gets into trouble when it executes poorly validated
 * paths through the BIOS, so disable _GTS and _BFS by default,
 * but do speak up and offer the option to enable them.
 */
static void __init acpi_gts_bfs_check(void)
{
	acpi_handle dummy;

	if (ACPI_SUCCESS(acpi_get_handle(ACPI_ROOT_OBJECT, METHOD_NAME__GTS, &dummy)))
	{
		printk(KERN_NOTICE PREFIX "BIOS offers _GTS\n");
		printk(KERN_NOTICE PREFIX "If \"acpi.gts=1\" improves suspend, "
			"please notify linux-acpi@vger.kernel.org\n");
	}
	if (ACPI_SUCCESS(acpi_get_handle(ACPI_ROOT_OBJECT, METHOD_NAME__BFS, &dummy)))
	{
		printk(KERN_NOTICE PREFIX "BIOS offers _BFS\n");
		printk(KERN_NOTICE PREFIX "If \"acpi.bfs=1\" improves resume, "
			"please notify linux-acpi@vger.kernel.org\n");
	}
}

int __init acpi_sleep_init(void)
{
	acpi_status status;
	u8 type_a, type_b;
#ifdef CONFIG_SUSPEND
	int i = 0;

	dmi_check_system(acpisleep_dmi_table);
#endif

	if (acpi_disabled)
		return 0;

	sleep_states[ACPI_STATE_S0] = 1;
	printk(KERN_INFO PREFIX "(supports S0");

#ifdef CONFIG_SUSPEND
	for (i = ACPI_STATE_S1; i < ACPI_STATE_S4; i++) {
		status = acpi_get_sleep_type_data(i, &type_a, &type_b);
		if (ACPI_SUCCESS(status)) {
			sleep_states[i] = 1;
			printk(" S%d", i);
		}
	}

	suspend_set_ops(old_suspend_ordering ?
		&acpi_suspend_ops_old : &acpi_suspend_ops);
#endif

#ifdef CONFIG_HIBERNATION
	status = acpi_get_sleep_type_data(ACPI_STATE_S4, &type_a, &type_b);
	if (ACPI_SUCCESS(status)) {
		hibernation_set_ops(old_suspend_ordering ?
			&acpi_hibernation_ops_old : &acpi_hibernation_ops);
		sleep_states[ACPI_STATE_S4] = 1;
		printk(" S4");
		if (!nosigcheck) {
			acpi_get_table(ACPI_SIG_FACS, 1,
				(struct acpi_table_header **)&facs);
			if (facs)
				s4_hardware_signature =
					facs->hardware_signature;
		}
	}
#endif
	status = acpi_get_sleep_type_data(ACPI_STATE_S5, &type_a, &type_b);
	if (ACPI_SUCCESS(status)) {
		sleep_states[ACPI_STATE_S5] = 1;
		printk(" S5");
		pm_power_off_prepare = acpi_power_off_prepare;
		pm_power_off = acpi_power_off;
	}
	printk(")\n");
	/*
	 * Register the tts_notifier to reboot notifier list so that the _TTS
	 * object can also be evaluated when the system enters S5.
	 */
	register_reboot_notifier(&tts_notifier);
	acpi_gts_bfs_check();
	return 0;
}<|MERGE_RESOLUTION|>--- conflicted
+++ resolved
@@ -20,8 +20,6 @@
 
 #include <asm/io.h>
 
-#include <xen/acpi.h>
-
 #include <acpi/acpi_bus.h>
 #include <acpi/acpi_drivers.h>
 
@@ -233,21 +231,6 @@
 	return error;
 }
 
-static int do_suspend(void)
-{
-	if (!xen_pv_acpi()) {
-		return acpi_suspend_lowlevel();
-	}
-
-	/*
-	 * Xen will save and restore CPU context, so
-	 * we can skip that and just go straight to
-	 * the suspend.
-	 */
-	acpi_enter_sleep_state(ACPI_STATE_S3);
-	return 0;
-}
-
 /**
  *	acpi_suspend_enter - Actually enter a sleep state.
  *	@pm_state: ignored
@@ -271,13 +254,9 @@
 		break;
 
 	case ACPI_STATE_S3:
-<<<<<<< HEAD
-		error = do_suspend();
-=======
 		if (!acpi_suspend_lowlevel)
 			return -ENODEV;
 		error = acpi_suspend_lowlevel();
->>>>>>> eb0461e2
 		if (error)
 			return error;
 		pr_info(PREFIX "Low-level resume complete\n");
