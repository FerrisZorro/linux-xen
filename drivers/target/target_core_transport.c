/*******************************************************************************
 * Filename:  target_core_transport.c
 *
 * This file contains the Generic Target Engine Core.
 *
 * Copyright (c) 2002, 2003, 2004, 2005 PyX Technologies, Inc.
 * Copyright (c) 2005, 2006, 2007 SBE, Inc.
 * Copyright (c) 2007-2010 Rising Tide Systems
 * Copyright (c) 2008-2010 Linux-iSCSI.org
 *
 * Nicholas A. Bellinger <nab@kernel.org>
 *
 * This program is free software; you can redistribute it and/or modify
 * it under the terms of the GNU General Public License as published by
 * the Free Software Foundation; either version 2 of the License, or
 * (at your option) any later version.
 *
 * This program is distributed in the hope that it will be useful,
 * but WITHOUT ANY WARRANTY; without even the implied warranty of
 * MERCHANTABILITY or FITNESS FOR A PARTICULAR PURPOSE.  See the
 * GNU General Public License for more details.
 *
 * You should have received a copy of the GNU General Public License
 * along with this program; if not, write to the Free Software
 * Foundation, Inc., 59 Temple Place - Suite 330, Boston, MA 02111-1307, USA.
 *
 ******************************************************************************/

#include <linux/version.h>
#include <linux/net.h>
#include <linux/delay.h>
#include <linux/string.h>
#include <linux/timer.h>
#include <linux/slab.h>
#include <linux/blkdev.h>
#include <linux/spinlock.h>
#include <linux/kthread.h>
#include <linux/in.h>
#include <linux/cdrom.h>
#include <asm/unaligned.h>
#include <net/sock.h>
#include <net/tcp.h>
#include <scsi/scsi.h>
#include <scsi/scsi_cmnd.h>
#include <scsi/scsi_tcq.h>

#include <target/target_core_base.h>
#include <target/target_core_device.h>
#include <target/target_core_tmr.h>
#include <target/target_core_tpg.h>
#include <target/target_core_transport.h>
#include <target/target_core_fabric_ops.h>
#include <target/target_core_configfs.h>

#include "target_core_alua.h"
#include "target_core_hba.h"
#include "target_core_pr.h"
#include "target_core_scdb.h"
#include "target_core_ua.h"

static int sub_api_initialized;

static struct kmem_cache *se_cmd_cache;
static struct kmem_cache *se_sess_cache;
struct kmem_cache *se_tmr_req_cache;
struct kmem_cache *se_ua_cache;
struct kmem_cache *t10_pr_reg_cache;
struct kmem_cache *t10_alua_lu_gp_cache;
struct kmem_cache *t10_alua_lu_gp_mem_cache;
struct kmem_cache *t10_alua_tg_pt_gp_cache;
struct kmem_cache *t10_alua_tg_pt_gp_mem_cache;

/* Used for transport_dev_get_map_*() */
typedef int (*map_func_t)(struct se_task *, u32);

static int transport_generic_write_pending(struct se_cmd *);
static int transport_processing_thread(void *param);
static int __transport_execute_tasks(struct se_device *dev);
static void transport_complete_task_attr(struct se_cmd *cmd);
static int transport_complete_qf(struct se_cmd *cmd);
static void transport_handle_queue_full(struct se_cmd *cmd,
		struct se_device *dev, int (*qf_callback)(struct se_cmd *));
static void transport_direct_request_timeout(struct se_cmd *cmd);
static void transport_free_dev_tasks(struct se_cmd *cmd);
static u32 transport_allocate_tasks(struct se_cmd *cmd,
		unsigned long long starting_lba,
		enum dma_data_direction data_direction,
		struct scatterlist *sgl, unsigned int nents);
static int transport_generic_get_mem(struct se_cmd *cmd);
static int transport_generic_remove(struct se_cmd *cmd,
		int session_reinstatement);
static void transport_release_fe_cmd(struct se_cmd *cmd);
static void transport_remove_cmd_from_queue(struct se_cmd *cmd,
		struct se_queue_obj *qobj);
static int transport_set_sense_codes(struct se_cmd *cmd, u8 asc, u8 ascq);
static void transport_stop_all_task_timers(struct se_cmd *cmd);

int init_se_kmem_caches(void)
{
	se_cmd_cache = kmem_cache_create("se_cmd_cache",
			sizeof(struct se_cmd), __alignof__(struct se_cmd), 0, NULL);
	if (!se_cmd_cache) {
		pr_err("kmem_cache_create for struct se_cmd failed\n");
		goto out;
	}
	se_tmr_req_cache = kmem_cache_create("se_tmr_cache",
			sizeof(struct se_tmr_req), __alignof__(struct se_tmr_req),
			0, NULL);
	if (!se_tmr_req_cache) {
		pr_err("kmem_cache_create() for struct se_tmr_req"
				" failed\n");
		goto out;
	}
	se_sess_cache = kmem_cache_create("se_sess_cache",
			sizeof(struct se_session), __alignof__(struct se_session),
			0, NULL);
	if (!se_sess_cache) {
		pr_err("kmem_cache_create() for struct se_session"
				" failed\n");
		goto out;
	}
	se_ua_cache = kmem_cache_create("se_ua_cache",
			sizeof(struct se_ua), __alignof__(struct se_ua),
			0, NULL);
	if (!se_ua_cache) {
		pr_err("kmem_cache_create() for struct se_ua failed\n");
		goto out;
	}
	t10_pr_reg_cache = kmem_cache_create("t10_pr_reg_cache",
			sizeof(struct t10_pr_registration),
			__alignof__(struct t10_pr_registration), 0, NULL);
	if (!t10_pr_reg_cache) {
		pr_err("kmem_cache_create() for struct t10_pr_registration"
				" failed\n");
		goto out;
	}
	t10_alua_lu_gp_cache = kmem_cache_create("t10_alua_lu_gp_cache",
			sizeof(struct t10_alua_lu_gp), __alignof__(struct t10_alua_lu_gp),
			0, NULL);
	if (!t10_alua_lu_gp_cache) {
		pr_err("kmem_cache_create() for t10_alua_lu_gp_cache"
				" failed\n");
		goto out;
	}
	t10_alua_lu_gp_mem_cache = kmem_cache_create("t10_alua_lu_gp_mem_cache",
			sizeof(struct t10_alua_lu_gp_member),
			__alignof__(struct t10_alua_lu_gp_member), 0, NULL);
	if (!t10_alua_lu_gp_mem_cache) {
		pr_err("kmem_cache_create() for t10_alua_lu_gp_mem_"
				"cache failed\n");
		goto out;
	}
	t10_alua_tg_pt_gp_cache = kmem_cache_create("t10_alua_tg_pt_gp_cache",
			sizeof(struct t10_alua_tg_pt_gp),
			__alignof__(struct t10_alua_tg_pt_gp), 0, NULL);
	if (!t10_alua_tg_pt_gp_cache) {
		pr_err("kmem_cache_create() for t10_alua_tg_pt_gp_"
				"cache failed\n");
		goto out;
	}
	t10_alua_tg_pt_gp_mem_cache = kmem_cache_create(
			"t10_alua_tg_pt_gp_mem_cache",
			sizeof(struct t10_alua_tg_pt_gp_member),
			__alignof__(struct t10_alua_tg_pt_gp_member),
			0, NULL);
	if (!t10_alua_tg_pt_gp_mem_cache) {
		pr_err("kmem_cache_create() for t10_alua_tg_pt_gp_"
				"mem_t failed\n");
		goto out;
	}

	return 0;
out:
	if (se_cmd_cache)
		kmem_cache_destroy(se_cmd_cache);
	if (se_tmr_req_cache)
		kmem_cache_destroy(se_tmr_req_cache);
	if (se_sess_cache)
		kmem_cache_destroy(se_sess_cache);
	if (se_ua_cache)
		kmem_cache_destroy(se_ua_cache);
	if (t10_pr_reg_cache)
		kmem_cache_destroy(t10_pr_reg_cache);
	if (t10_alua_lu_gp_cache)
		kmem_cache_destroy(t10_alua_lu_gp_cache);
	if (t10_alua_lu_gp_mem_cache)
		kmem_cache_destroy(t10_alua_lu_gp_mem_cache);
	if (t10_alua_tg_pt_gp_cache)
		kmem_cache_destroy(t10_alua_tg_pt_gp_cache);
	if (t10_alua_tg_pt_gp_mem_cache)
		kmem_cache_destroy(t10_alua_tg_pt_gp_mem_cache);
	return -ENOMEM;
}

void release_se_kmem_caches(void)
{
	kmem_cache_destroy(se_cmd_cache);
	kmem_cache_destroy(se_tmr_req_cache);
	kmem_cache_destroy(se_sess_cache);
	kmem_cache_destroy(se_ua_cache);
	kmem_cache_destroy(t10_pr_reg_cache);
	kmem_cache_destroy(t10_alua_lu_gp_cache);
	kmem_cache_destroy(t10_alua_lu_gp_mem_cache);
	kmem_cache_destroy(t10_alua_tg_pt_gp_cache);
	kmem_cache_destroy(t10_alua_tg_pt_gp_mem_cache);
}

/* This code ensures unique mib indexes are handed out. */
static DEFINE_SPINLOCK(scsi_mib_index_lock);
static u32 scsi_mib_index[SCSI_INDEX_TYPE_MAX];

/*
 * Allocate a new row index for the entry type specified
 */
u32 scsi_get_new_index(scsi_index_t type)
{
	u32 new_index;

	BUG_ON((type < 0) || (type >= SCSI_INDEX_TYPE_MAX));

	spin_lock(&scsi_mib_index_lock);
	new_index = ++scsi_mib_index[type];
	spin_unlock(&scsi_mib_index_lock);

	return new_index;
}

void transport_init_queue_obj(struct se_queue_obj *qobj)
{
	atomic_set(&qobj->queue_cnt, 0);
	INIT_LIST_HEAD(&qobj->qobj_list);
	init_waitqueue_head(&qobj->thread_wq);
	spin_lock_init(&qobj->cmd_queue_lock);
}
EXPORT_SYMBOL(transport_init_queue_obj);

static int transport_subsystem_reqmods(void)
{
	int ret;

	ret = request_module("target_core_iblock");
	if (ret != 0)
		pr_err("Unable to load target_core_iblock\n");

	ret = request_module("target_core_file");
	if (ret != 0)
		pr_err("Unable to load target_core_file\n");

	ret = request_module("target_core_pscsi");
	if (ret != 0)
		pr_err("Unable to load target_core_pscsi\n");

	ret = request_module("target_core_stgt");
	if (ret != 0)
		pr_err("Unable to load target_core_stgt\n");

	return 0;
}

int transport_subsystem_check_init(void)
{
	int ret;

	if (sub_api_initialized)
		return 0;
	/*
	 * Request the loading of known TCM subsystem plugins..
	 */
	ret = transport_subsystem_reqmods();
	if (ret < 0)
		return ret;

	sub_api_initialized = 1;
	return 0;
}

struct se_session *transport_init_session(void)
{
	struct se_session *se_sess;

	se_sess = kmem_cache_zalloc(se_sess_cache, GFP_KERNEL);
	if (!se_sess) {
		pr_err("Unable to allocate struct se_session from"
				" se_sess_cache\n");
		return ERR_PTR(-ENOMEM);
	}
	INIT_LIST_HEAD(&se_sess->sess_list);
	INIT_LIST_HEAD(&se_sess->sess_acl_list);

	return se_sess;
}
EXPORT_SYMBOL(transport_init_session);

/*
 * Called with spin_lock_bh(&struct se_portal_group->session_lock called.
 */
void __transport_register_session(
	struct se_portal_group *se_tpg,
	struct se_node_acl *se_nacl,
	struct se_session *se_sess,
	void *fabric_sess_ptr)
{
	unsigned char buf[PR_REG_ISID_LEN];

	se_sess->se_tpg = se_tpg;
	se_sess->fabric_sess_ptr = fabric_sess_ptr;
	/*
	 * Used by struct se_node_acl's under ConfigFS to locate active se_session-t
	 *
	 * Only set for struct se_session's that will actually be moving I/O.
	 * eg: *NOT* discovery sessions.
	 */
	if (se_nacl) {
		/*
		 * If the fabric module supports an ISID based TransportID,
		 * save this value in binary from the fabric I_T Nexus now.
		 */
		if (se_tpg->se_tpg_tfo->sess_get_initiator_sid != NULL) {
			memset(&buf[0], 0, PR_REG_ISID_LEN);
			se_tpg->se_tpg_tfo->sess_get_initiator_sid(se_sess,
					&buf[0], PR_REG_ISID_LEN);
			se_sess->sess_bin_isid = get_unaligned_be64(&buf[0]);
		}
		spin_lock_irq(&se_nacl->nacl_sess_lock);
		/*
		 * The se_nacl->nacl_sess pointer will be set to the
		 * last active I_T Nexus for each struct se_node_acl.
		 */
		se_nacl->nacl_sess = se_sess;

		list_add_tail(&se_sess->sess_acl_list,
			      &se_nacl->acl_sess_list);
		spin_unlock_irq(&se_nacl->nacl_sess_lock);
	}
	list_add_tail(&se_sess->sess_list, &se_tpg->tpg_sess_list);

	pr_debug("TARGET_CORE[%s]: Registered fabric_sess_ptr: %p\n",
		se_tpg->se_tpg_tfo->get_fabric_name(), se_sess->fabric_sess_ptr);
}
EXPORT_SYMBOL(__transport_register_session);

void transport_register_session(
	struct se_portal_group *se_tpg,
	struct se_node_acl *se_nacl,
	struct se_session *se_sess,
	void *fabric_sess_ptr)
{
	spin_lock_bh(&se_tpg->session_lock);
	__transport_register_session(se_tpg, se_nacl, se_sess, fabric_sess_ptr);
	spin_unlock_bh(&se_tpg->session_lock);
}
EXPORT_SYMBOL(transport_register_session);

void transport_deregister_session_configfs(struct se_session *se_sess)
{
	struct se_node_acl *se_nacl;
	unsigned long flags;
	/*
	 * Used by struct se_node_acl's under ConfigFS to locate active struct se_session
	 */
	se_nacl = se_sess->se_node_acl;
	if (se_nacl) {
		spin_lock_irqsave(&se_nacl->nacl_sess_lock, flags);
		list_del(&se_sess->sess_acl_list);
		/*
		 * If the session list is empty, then clear the pointer.
		 * Otherwise, set the struct se_session pointer from the tail
		 * element of the per struct se_node_acl active session list.
		 */
		if (list_empty(&se_nacl->acl_sess_list))
			se_nacl->nacl_sess = NULL;
		else {
			se_nacl->nacl_sess = container_of(
					se_nacl->acl_sess_list.prev,
					struct se_session, sess_acl_list);
		}
		spin_unlock_irqrestore(&se_nacl->nacl_sess_lock, flags);
	}
}
EXPORT_SYMBOL(transport_deregister_session_configfs);

void transport_free_session(struct se_session *se_sess)
{
	kmem_cache_free(se_sess_cache, se_sess);
}
EXPORT_SYMBOL(transport_free_session);

void transport_deregister_session(struct se_session *se_sess)
{
	struct se_portal_group *se_tpg = se_sess->se_tpg;
	struct se_node_acl *se_nacl;
	unsigned long flags;

	if (!se_tpg) {
		transport_free_session(se_sess);
		return;
	}

	spin_lock_irqsave(&se_tpg->session_lock, flags);
	list_del(&se_sess->sess_list);
	se_sess->se_tpg = NULL;
	se_sess->fabric_sess_ptr = NULL;
	spin_unlock_irqrestore(&se_tpg->session_lock, flags);

	/*
	 * Determine if we need to do extra work for this initiator node's
	 * struct se_node_acl if it had been previously dynamically generated.
	 */
	se_nacl = se_sess->se_node_acl;
	if (se_nacl) {
		spin_lock_irqsave(&se_tpg->acl_node_lock, flags);
		if (se_nacl->dynamic_node_acl) {
			if (!se_tpg->se_tpg_tfo->tpg_check_demo_mode_cache(
					se_tpg)) {
				list_del(&se_nacl->acl_list);
				se_tpg->num_node_acls--;
				spin_unlock_irqrestore(&se_tpg->acl_node_lock, flags);

				core_tpg_wait_for_nacl_pr_ref(se_nacl);
				core_free_device_list_for_node(se_nacl, se_tpg);
				se_tpg->se_tpg_tfo->tpg_release_fabric_acl(se_tpg,
						se_nacl);
				spin_lock_irqsave(&se_tpg->acl_node_lock, flags);
			}
		}
		spin_unlock_irqrestore(&se_tpg->acl_node_lock, flags);
	}

	transport_free_session(se_sess);

	pr_debug("TARGET_CORE[%s]: Deregistered fabric_sess\n",
		se_tpg->se_tpg_tfo->get_fabric_name());
}
EXPORT_SYMBOL(transport_deregister_session);

/*
 * Called with cmd->t_state_lock held.
 */
static void transport_all_task_dev_remove_state(struct se_cmd *cmd)
{
	struct se_device *dev;
	struct se_task *task;
	unsigned long flags;

	list_for_each_entry(task, &cmd->t_task_list, t_list) {
		dev = task->se_dev;
		if (!dev)
			continue;

		if (atomic_read(&task->task_active))
			continue;

		if (!atomic_read(&task->task_state_active))
			continue;

		spin_lock_irqsave(&dev->execute_task_lock, flags);
		list_del(&task->t_state_list);
		pr_debug("Removed ITT: 0x%08x dev: %p task[%p]\n",
			cmd->se_tfo->get_task_tag(cmd), dev, task);
		spin_unlock_irqrestore(&dev->execute_task_lock, flags);

		atomic_set(&task->task_state_active, 0);
		atomic_dec(&cmd->t_task_cdbs_ex_left);
	}
}

/*	transport_cmd_check_stop():
 *
 *	'transport_off = 1' determines if t_transport_active should be cleared.
 *	'transport_off = 2' determines if task_dev_state should be removed.
 *
 *	A non-zero u8 t_state sets cmd->t_state.
 *	Returns 1 when command is stopped, else 0.
 */
static int transport_cmd_check_stop(
	struct se_cmd *cmd,
	int transport_off,
	u8 t_state)
{
	unsigned long flags;

	spin_lock_irqsave(&cmd->t_state_lock, flags);
	/*
	 * Determine if IOCTL context caller in requesting the stopping of this
	 * command for LUN shutdown purposes.
	 */
	if (atomic_read(&cmd->transport_lun_stop)) {
		pr_debug("%s:%d atomic_read(&cmd->transport_lun_stop)"
			" == TRUE for ITT: 0x%08x\n", __func__, __LINE__,
			cmd->se_tfo->get_task_tag(cmd));

		cmd->deferred_t_state = cmd->t_state;
		cmd->t_state = TRANSPORT_DEFERRED_CMD;
		atomic_set(&cmd->t_transport_active, 0);
		if (transport_off == 2)
			transport_all_task_dev_remove_state(cmd);
		spin_unlock_irqrestore(&cmd->t_state_lock, flags);

		complete(&cmd->transport_lun_stop_comp);
		return 1;
	}
	/*
	 * Determine if frontend context caller is requesting the stopping of
	 * this command for frontend exceptions.
	 */
	if (atomic_read(&cmd->t_transport_stop)) {
		pr_debug("%s:%d atomic_read(&cmd->t_transport_stop) =="
			" TRUE for ITT: 0x%08x\n", __func__, __LINE__,
			cmd->se_tfo->get_task_tag(cmd));

		cmd->deferred_t_state = cmd->t_state;
		cmd->t_state = TRANSPORT_DEFERRED_CMD;
		if (transport_off == 2)
			transport_all_task_dev_remove_state(cmd);

		/*
		 * Clear struct se_cmd->se_lun before the transport_off == 2 handoff
		 * to FE.
		 */
		if (transport_off == 2)
			cmd->se_lun = NULL;
		spin_unlock_irqrestore(&cmd->t_state_lock, flags);

		complete(&cmd->t_transport_stop_comp);
		return 1;
	}
	if (transport_off) {
		atomic_set(&cmd->t_transport_active, 0);
		if (transport_off == 2) {
			transport_all_task_dev_remove_state(cmd);
			/*
			 * Clear struct se_cmd->se_lun before the transport_off == 2
			 * handoff to fabric module.
			 */
			cmd->se_lun = NULL;
			/*
			 * Some fabric modules like tcm_loop can release
			 * their internally allocated I/O reference now and
			 * struct se_cmd now.
			 */
			if (cmd->se_tfo->check_stop_free != NULL) {
				spin_unlock_irqrestore(
					&cmd->t_state_lock, flags);

				cmd->se_tfo->check_stop_free(cmd);
				return 1;
			}
		}
		spin_unlock_irqrestore(&cmd->t_state_lock, flags);

		return 0;
	} else if (t_state)
		cmd->t_state = t_state;
	spin_unlock_irqrestore(&cmd->t_state_lock, flags);

	return 0;
}

static int transport_cmd_check_stop_to_fabric(struct se_cmd *cmd)
{
	return transport_cmd_check_stop(cmd, 2, 0);
}

static void transport_lun_remove_cmd(struct se_cmd *cmd)
{
	struct se_lun *lun = cmd->se_lun;
	unsigned long flags;

	if (!lun)
		return;

	spin_lock_irqsave(&cmd->t_state_lock, flags);
	if (!atomic_read(&cmd->transport_dev_active)) {
		spin_unlock_irqrestore(&cmd->t_state_lock, flags);
		goto check_lun;
	}
	atomic_set(&cmd->transport_dev_active, 0);
	transport_all_task_dev_remove_state(cmd);
	spin_unlock_irqrestore(&cmd->t_state_lock, flags);


check_lun:
	spin_lock_irqsave(&lun->lun_cmd_lock, flags);
	if (atomic_read(&cmd->transport_lun_active)) {
		list_del(&cmd->se_lun_node);
		atomic_set(&cmd->transport_lun_active, 0);
#if 0
		pr_debug("Removed ITT: 0x%08x from LUN LIST[%d]\n"
			cmd->se_tfo->get_task_tag(cmd), lun->unpacked_lun);
#endif
	}
	spin_unlock_irqrestore(&lun->lun_cmd_lock, flags);
}

void transport_cmd_finish_abort(struct se_cmd *cmd, int remove)
{
	transport_remove_cmd_from_queue(cmd, &cmd->se_dev->dev_queue_obj);
	transport_lun_remove_cmd(cmd);

	if (transport_cmd_check_stop_to_fabric(cmd))
		return;
	if (remove)
		transport_generic_remove(cmd, 0);
}

void transport_cmd_finish_abort_tmr(struct se_cmd *cmd)
{
	transport_remove_cmd_from_queue(cmd, &cmd->se_dev->dev_queue_obj);

	if (transport_cmd_check_stop_to_fabric(cmd))
		return;

	transport_generic_remove(cmd, 0);
}

static void transport_add_cmd_to_queue(
	struct se_cmd *cmd,
	int t_state)
{
	struct se_device *dev = cmd->se_dev;
	struct se_queue_obj *qobj = &dev->dev_queue_obj;
	unsigned long flags;

	INIT_LIST_HEAD(&cmd->se_queue_node);

	if (t_state) {
		spin_lock_irqsave(&cmd->t_state_lock, flags);
		cmd->t_state = t_state;
		atomic_set(&cmd->t_transport_active, 1);
		spin_unlock_irqrestore(&cmd->t_state_lock, flags);
	}

	spin_lock_irqsave(&qobj->cmd_queue_lock, flags);
	if (cmd->se_cmd_flags & SCF_EMULATE_QUEUE_FULL) {
		cmd->se_cmd_flags &= ~SCF_EMULATE_QUEUE_FULL;
		list_add(&cmd->se_queue_node, &qobj->qobj_list);
	} else
		list_add_tail(&cmd->se_queue_node, &qobj->qobj_list);
	atomic_inc(&cmd->t_transport_queue_active);
	spin_unlock_irqrestore(&qobj->cmd_queue_lock, flags);

	atomic_inc(&qobj->queue_cnt);
	wake_up_interruptible(&qobj->thread_wq);
}

static struct se_cmd *
transport_get_cmd_from_queue(struct se_queue_obj *qobj)
{
	struct se_cmd *cmd;
	unsigned long flags;

	spin_lock_irqsave(&qobj->cmd_queue_lock, flags);
	if (list_empty(&qobj->qobj_list)) {
		spin_unlock_irqrestore(&qobj->cmd_queue_lock, flags);
		return NULL;
	}
	cmd = list_first_entry(&qobj->qobj_list, struct se_cmd, se_queue_node);

	atomic_dec(&cmd->t_transport_queue_active);

	list_del(&cmd->se_queue_node);
	atomic_dec(&qobj->queue_cnt);
	spin_unlock_irqrestore(&qobj->cmd_queue_lock, flags);

	return cmd;
}

static void transport_remove_cmd_from_queue(struct se_cmd *cmd,
		struct se_queue_obj *qobj)
{
	struct se_cmd *t;
	unsigned long flags;

	spin_lock_irqsave(&qobj->cmd_queue_lock, flags);
	if (!atomic_read(&cmd->t_transport_queue_active)) {
		spin_unlock_irqrestore(&qobj->cmd_queue_lock, flags);
		return;
	}

	list_for_each_entry(t, &qobj->qobj_list, se_queue_node)
		if (t == cmd) {
			atomic_dec(&cmd->t_transport_queue_active);
			atomic_dec(&qobj->queue_cnt);
			list_del(&cmd->se_queue_node);
			break;
		}
	spin_unlock_irqrestore(&qobj->cmd_queue_lock, flags);

	if (atomic_read(&cmd->t_transport_queue_active)) {
		pr_err("ITT: 0x%08x t_transport_queue_active: %d\n",
			cmd->se_tfo->get_task_tag(cmd),
			atomic_read(&cmd->t_transport_queue_active));
	}
}

/*
 * Completion function used by TCM subsystem plugins (such as FILEIO)
 * for queueing up response from struct se_subsystem_api->do_task()
 */
void transport_complete_sync_cache(struct se_cmd *cmd, int good)
{
	struct se_task *task = list_entry(cmd->t_task_list.next,
				struct se_task, t_list);

	if (good) {
		cmd->scsi_status = SAM_STAT_GOOD;
		task->task_scsi_status = GOOD;
	} else {
		task->task_scsi_status = SAM_STAT_CHECK_CONDITION;
		task->task_error_status = PYX_TRANSPORT_ILLEGAL_REQUEST;
		task->task_se_cmd->transport_error_status =
					PYX_TRANSPORT_ILLEGAL_REQUEST;
	}

	transport_complete_task(task, good);
}
EXPORT_SYMBOL(transport_complete_sync_cache);

/*	transport_complete_task():
 *
 *	Called from interrupt and non interrupt context depending
 *	on the transport plugin.
 */
void transport_complete_task(struct se_task *task, int success)
{
	struct se_cmd *cmd = task->task_se_cmd;
	struct se_device *dev = task->se_dev;
	int t_state;
	unsigned long flags;
#if 0
	pr_debug("task: %p CDB: 0x%02x obj_ptr: %p\n", task,
			cmd->t_task_cdb[0], dev);
#endif
	if (dev)
		atomic_inc(&dev->depth_left);

	spin_lock_irqsave(&cmd->t_state_lock, flags);
	atomic_set(&task->task_active, 0);

	/*
	 * See if any sense data exists, if so set the TASK_SENSE flag.
	 * Also check for any other post completion work that needs to be
	 * done by the plugins.
	 */
	if (dev && dev->transport->transport_complete) {
		if (dev->transport->transport_complete(task) != 0) {
			cmd->se_cmd_flags |= SCF_TRANSPORT_TASK_SENSE;
			task->task_sense = 1;
			success = 1;
		}
	}

	/*
	 * See if we are waiting for outstanding struct se_task
	 * to complete for an exception condition
	 */
	if (atomic_read(&task->task_stop)) {
		/*
		 * Decrement cmd->t_se_count if this task had
		 * previously thrown its timeout exception handler.
		 */
		if (atomic_read(&task->task_timeout)) {
			atomic_dec(&cmd->t_se_count);
			atomic_set(&task->task_timeout, 0);
		}
		spin_unlock_irqrestore(&cmd->t_state_lock, flags);

		complete(&task->task_stop_comp);
		return;
	}
	/*
	 * If the task's timeout handler has fired, use the t_task_cdbs_timeout
	 * left counter to determine when the struct se_cmd is ready to be queued to
	 * the processing thread.
	 */
	if (atomic_read(&task->task_timeout)) {
		if (!atomic_dec_and_test(
				&cmd->t_task_cdbs_timeout_left)) {
			spin_unlock_irqrestore(&cmd->t_state_lock,
				flags);
			return;
		}
		t_state = TRANSPORT_COMPLETE_TIMEOUT;
		spin_unlock_irqrestore(&cmd->t_state_lock, flags);

		transport_add_cmd_to_queue(cmd, t_state);
		return;
	}
	atomic_dec(&cmd->t_task_cdbs_timeout_left);

	/*
	 * Decrement the outstanding t_task_cdbs_left count.  The last
	 * struct se_task from struct se_cmd will complete itself into the
	 * device queue depending upon int success.
	 */
	if (!atomic_dec_and_test(&cmd->t_task_cdbs_left)) {
		if (!success)
			cmd->t_tasks_failed = 1;

		spin_unlock_irqrestore(&cmd->t_state_lock, flags);
		return;
	}

	if (!success || cmd->t_tasks_failed) {
		t_state = TRANSPORT_COMPLETE_FAILURE;
		if (!task->task_error_status) {
			task->task_error_status =
				PYX_TRANSPORT_UNKNOWN_SAM_OPCODE;
			cmd->transport_error_status =
				PYX_TRANSPORT_UNKNOWN_SAM_OPCODE;
		}
	} else {
		atomic_set(&cmd->t_transport_complete, 1);
		t_state = TRANSPORT_COMPLETE_OK;
	}
	spin_unlock_irqrestore(&cmd->t_state_lock, flags);

	transport_add_cmd_to_queue(cmd, t_state);
}
EXPORT_SYMBOL(transport_complete_task);

/*
 * Called by transport_add_tasks_from_cmd() once a struct se_cmd's
 * struct se_task list are ready to be added to the active execution list
 * struct se_device

 * Called with se_dev_t->execute_task_lock called.
 */
static inline int transport_add_task_check_sam_attr(
	struct se_task *task,
	struct se_task *task_prev,
	struct se_device *dev)
{
	/*
	 * No SAM Task attribute emulation enabled, add to tail of
	 * execution queue
	 */
	if (dev->dev_task_attr_type != SAM_TASK_ATTR_EMULATED) {
		list_add_tail(&task->t_execute_list, &dev->execute_task_list);
		return 0;
	}
	/*
	 * HEAD_OF_QUEUE attribute for received CDB, which means
	 * the first task that is associated with a struct se_cmd goes to
	 * head of the struct se_device->execute_task_list, and task_prev
	 * after that for each subsequent task
	 */
	if (task->task_se_cmd->sam_task_attr == MSG_HEAD_TAG) {
		list_add(&task->t_execute_list,
				(task_prev != NULL) ?
				&task_prev->t_execute_list :
				&dev->execute_task_list);

		pr_debug("Set HEAD_OF_QUEUE for task CDB: 0x%02x"
				" in execution queue\n",
				task->task_se_cmd->t_task_cdb[0]);
		return 1;
	}
	/*
	 * For ORDERED, SIMPLE or UNTAGGED attribute tasks once they have been
	 * transitioned from Dermant -> Active state, and are added to the end
	 * of the struct se_device->execute_task_list
	 */
	list_add_tail(&task->t_execute_list, &dev->execute_task_list);
	return 0;
}

/*	__transport_add_task_to_execute_queue():
 *
 *	Called with se_dev_t->execute_task_lock called.
 */
static void __transport_add_task_to_execute_queue(
	struct se_task *task,
	struct se_task *task_prev,
	struct se_device *dev)
{
	int head_of_queue;

	head_of_queue = transport_add_task_check_sam_attr(task, task_prev, dev);
	atomic_inc(&dev->execute_tasks);

	if (atomic_read(&task->task_state_active))
		return;
	/*
	 * Determine if this task needs to go to HEAD_OF_QUEUE for the
	 * state list as well.  Running with SAM Task Attribute emulation
	 * will always return head_of_queue == 0 here
	 */
	if (head_of_queue)
		list_add(&task->t_state_list, (task_prev) ?
				&task_prev->t_state_list :
				&dev->state_task_list);
	else
		list_add_tail(&task->t_state_list, &dev->state_task_list);

	atomic_set(&task->task_state_active, 1);

	pr_debug("Added ITT: 0x%08x task[%p] to dev: %p\n",
		task->task_se_cmd->se_tfo->get_task_tag(task->task_se_cmd),
		task, dev);
}

static void transport_add_tasks_to_state_queue(struct se_cmd *cmd)
{
	struct se_device *dev;
	struct se_task *task;
	unsigned long flags;

	spin_lock_irqsave(&cmd->t_state_lock, flags);
	list_for_each_entry(task, &cmd->t_task_list, t_list) {
		dev = task->se_dev;

		if (atomic_read(&task->task_state_active))
			continue;

		spin_lock(&dev->execute_task_lock);
		list_add_tail(&task->t_state_list, &dev->state_task_list);
		atomic_set(&task->task_state_active, 1);

		pr_debug("Added ITT: 0x%08x task[%p] to dev: %p\n",
			task->task_se_cmd->se_tfo->get_task_tag(
			task->task_se_cmd), task, dev);

		spin_unlock(&dev->execute_task_lock);
	}
	spin_unlock_irqrestore(&cmd->t_state_lock, flags);
}

static void transport_add_tasks_from_cmd(struct se_cmd *cmd)
{
	struct se_device *dev = cmd->se_dev;
	struct se_task *task, *task_prev = NULL;
	unsigned long flags;

	spin_lock_irqsave(&dev->execute_task_lock, flags);
	list_for_each_entry(task, &cmd->t_task_list, t_list) {
		if (atomic_read(&task->task_execute_queue))
			continue;
		/*
		 * __transport_add_task_to_execute_queue() handles the
		 * SAM Task Attribute emulation if enabled
		 */
		__transport_add_task_to_execute_queue(task, task_prev, dev);
		atomic_set(&task->task_execute_queue, 1);
		task_prev = task;
	}
	spin_unlock_irqrestore(&dev->execute_task_lock, flags);
}

/*	transport_remove_task_from_execute_queue():
 *
 *
 */
void transport_remove_task_from_execute_queue(
	struct se_task *task,
	struct se_device *dev)
{
	unsigned long flags;

	if (atomic_read(&task->task_execute_queue) == 0) {
		dump_stack();
		return;
	}

	spin_lock_irqsave(&dev->execute_task_lock, flags);
	list_del(&task->t_execute_list);
	atomic_set(&task->task_execute_queue, 0);
	atomic_dec(&dev->execute_tasks);
	spin_unlock_irqrestore(&dev->execute_task_lock, flags);
}

/*
 * Handle QUEUE_FULL / -EAGAIN status
 */

static void target_qf_do_work(struct work_struct *work)
{
	struct se_device *dev = container_of(work, struct se_device,
					qf_work_queue);
	struct se_cmd *cmd, *cmd_tmp;

	spin_lock_irq(&dev->qf_cmd_lock);
	list_for_each_entry_safe(cmd, cmd_tmp, &dev->qf_cmd_list, se_qf_node) {

		list_del(&cmd->se_qf_node);
		atomic_dec(&dev->dev_qf_count);
		smp_mb__after_atomic_dec();
		spin_unlock_irq(&dev->qf_cmd_lock);

		pr_debug("Processing %s cmd: %p QUEUE_FULL in work queue"
			" context: %s\n", cmd->se_tfo->get_fabric_name(), cmd,
			(cmd->t_state == TRANSPORT_COMPLETE_OK) ? "COMPLETE_OK" :
			(cmd->t_state == TRANSPORT_COMPLETE_QF_WP) ? "WRITE_PENDING"
			: "UNKNOWN");
		/*
		 * The SCF_EMULATE_QUEUE_FULL flag will be cleared once se_cmd
		 * has been added to head of queue
		 */
		transport_add_cmd_to_queue(cmd, cmd->t_state);

		spin_lock_irq(&dev->qf_cmd_lock);
	}
	spin_unlock_irq(&dev->qf_cmd_lock);
}

unsigned char *transport_dump_cmd_direction(struct se_cmd *cmd)
{
	switch (cmd->data_direction) {
	case DMA_NONE:
		return "NONE";
	case DMA_FROM_DEVICE:
		return "READ";
	case DMA_TO_DEVICE:
		return "WRITE";
	case DMA_BIDIRECTIONAL:
		return "BIDI";
	default:
		break;
	}

	return "UNKNOWN";
}

void transport_dump_dev_state(
	struct se_device *dev,
	char *b,
	int *bl)
{
	*bl += sprintf(b + *bl, "Status: ");
	switch (dev->dev_status) {
	case TRANSPORT_DEVICE_ACTIVATED:
		*bl += sprintf(b + *bl, "ACTIVATED");
		break;
	case TRANSPORT_DEVICE_DEACTIVATED:
		*bl += sprintf(b + *bl, "DEACTIVATED");
		break;
	case TRANSPORT_DEVICE_SHUTDOWN:
		*bl += sprintf(b + *bl, "SHUTDOWN");
		break;
	case TRANSPORT_DEVICE_OFFLINE_ACTIVATED:
	case TRANSPORT_DEVICE_OFFLINE_DEACTIVATED:
		*bl += sprintf(b + *bl, "OFFLINE");
		break;
	default:
		*bl += sprintf(b + *bl, "UNKNOWN=%d", dev->dev_status);
		break;
	}

	*bl += sprintf(b + *bl, "  Execute/Left/Max Queue Depth: %d/%d/%d",
		atomic_read(&dev->execute_tasks), atomic_read(&dev->depth_left),
		dev->queue_depth);
	*bl += sprintf(b + *bl, "  SectorSize: %u  MaxSectors: %u\n",
		dev->se_sub_dev->se_dev_attrib.block_size, dev->se_sub_dev->se_dev_attrib.max_sectors);
	*bl += sprintf(b + *bl, "        ");
}

/*	transport_release_all_cmds():
 *
 *
 */
static void transport_release_all_cmds(struct se_device *dev)
{
	struct se_cmd *cmd, *tcmd;
	int bug_out = 0, t_state;
	unsigned long flags;

	spin_lock_irqsave(&dev->dev_queue_obj.cmd_queue_lock, flags);
	list_for_each_entry_safe(cmd, tcmd, &dev->dev_queue_obj.qobj_list,
				se_queue_node) {
		t_state = cmd->t_state;
		list_del(&cmd->se_queue_node);
		spin_unlock_irqrestore(&dev->dev_queue_obj.cmd_queue_lock,
				flags);

		pr_err("Releasing ITT: 0x%08x, i_state: %u,"
			" t_state: %u directly\n",
			cmd->se_tfo->get_task_tag(cmd),
			cmd->se_tfo->get_cmd_state(cmd), t_state);

		transport_release_fe_cmd(cmd);
		bug_out = 1;

		spin_lock_irqsave(&dev->dev_queue_obj.cmd_queue_lock, flags);
	}
	spin_unlock_irqrestore(&dev->dev_queue_obj.cmd_queue_lock, flags);
#if 0
	if (bug_out)
		BUG();
#endif
}

void transport_dump_vpd_proto_id(
	struct t10_vpd *vpd,
	unsigned char *p_buf,
	int p_buf_len)
{
	unsigned char buf[VPD_TMP_BUF_SIZE];
	int len;

	memset(buf, 0, VPD_TMP_BUF_SIZE);
	len = sprintf(buf, "T10 VPD Protocol Identifier: ");

	switch (vpd->protocol_identifier) {
	case 0x00:
		sprintf(buf+len, "Fibre Channel\n");
		break;
	case 0x10:
		sprintf(buf+len, "Parallel SCSI\n");
		break;
	case 0x20:
		sprintf(buf+len, "SSA\n");
		break;
	case 0x30:
		sprintf(buf+len, "IEEE 1394\n");
		break;
	case 0x40:
		sprintf(buf+len, "SCSI Remote Direct Memory Access"
				" Protocol\n");
		break;
	case 0x50:
		sprintf(buf+len, "Internet SCSI (iSCSI)\n");
		break;
	case 0x60:
		sprintf(buf+len, "SAS Serial SCSI Protocol\n");
		break;
	case 0x70:
		sprintf(buf+len, "Automation/Drive Interface Transport"
				" Protocol\n");
		break;
	case 0x80:
		sprintf(buf+len, "AT Attachment Interface ATA/ATAPI\n");
		break;
	default:
		sprintf(buf+len, "Unknown 0x%02x\n",
				vpd->protocol_identifier);
		break;
	}

	if (p_buf)
		strncpy(p_buf, buf, p_buf_len);
	else
		pr_debug("%s", buf);
}

void
transport_set_vpd_proto_id(struct t10_vpd *vpd, unsigned char *page_83)
{
	/*
	 * Check if the Protocol Identifier Valid (PIV) bit is set..
	 *
	 * from spc3r23.pdf section 7.5.1
	 */
	 if (page_83[1] & 0x80) {
		vpd->protocol_identifier = (page_83[0] & 0xf0);
		vpd->protocol_identifier_set = 1;
		transport_dump_vpd_proto_id(vpd, NULL, 0);
	}
}
EXPORT_SYMBOL(transport_set_vpd_proto_id);

int transport_dump_vpd_assoc(
	struct t10_vpd *vpd,
	unsigned char *p_buf,
	int p_buf_len)
{
	unsigned char buf[VPD_TMP_BUF_SIZE];
	int ret = 0;
	int len;

	memset(buf, 0, VPD_TMP_BUF_SIZE);
	len = sprintf(buf, "T10 VPD Identifier Association: ");

	switch (vpd->association) {
	case 0x00:
		sprintf(buf+len, "addressed logical unit\n");
		break;
	case 0x10:
		sprintf(buf+len, "target port\n");
		break;
	case 0x20:
		sprintf(buf+len, "SCSI target device\n");
		break;
	default:
		sprintf(buf+len, "Unknown 0x%02x\n", vpd->association);
		ret = -EINVAL;
		break;
	}

	if (p_buf)
		strncpy(p_buf, buf, p_buf_len);
	else
		pr_debug("%s", buf);

	return ret;
}

int transport_set_vpd_assoc(struct t10_vpd *vpd, unsigned char *page_83)
{
	/*
	 * The VPD identification association..
	 *
	 * from spc3r23.pdf Section 7.6.3.1 Table 297
	 */
	vpd->association = (page_83[1] & 0x30);
	return transport_dump_vpd_assoc(vpd, NULL, 0);
}
EXPORT_SYMBOL(transport_set_vpd_assoc);

int transport_dump_vpd_ident_type(
	struct t10_vpd *vpd,
	unsigned char *p_buf,
	int p_buf_len)
{
	unsigned char buf[VPD_TMP_BUF_SIZE];
	int ret = 0;
	int len;

	memset(buf, 0, VPD_TMP_BUF_SIZE);
	len = sprintf(buf, "T10 VPD Identifier Type: ");

	switch (vpd->device_identifier_type) {
	case 0x00:
		sprintf(buf+len, "Vendor specific\n");
		break;
	case 0x01:
		sprintf(buf+len, "T10 Vendor ID based\n");
		break;
	case 0x02:
		sprintf(buf+len, "EUI-64 based\n");
		break;
	case 0x03:
		sprintf(buf+len, "NAA\n");
		break;
	case 0x04:
		sprintf(buf+len, "Relative target port identifier\n");
		break;
	case 0x08:
		sprintf(buf+len, "SCSI name string\n");
		break;
	default:
		sprintf(buf+len, "Unsupported: 0x%02x\n",
				vpd->device_identifier_type);
		ret = -EINVAL;
		break;
	}

	if (p_buf) {
		if (p_buf_len < strlen(buf)+1)
			return -EINVAL;
		strncpy(p_buf, buf, p_buf_len);
	} else {
		pr_debug("%s", buf);
	}

	return ret;
}

int transport_set_vpd_ident_type(struct t10_vpd *vpd, unsigned char *page_83)
{
	/*
	 * The VPD identifier type..
	 *
	 * from spc3r23.pdf Section 7.6.3.1 Table 298
	 */
	vpd->device_identifier_type = (page_83[1] & 0x0f);
	return transport_dump_vpd_ident_type(vpd, NULL, 0);
}
EXPORT_SYMBOL(transport_set_vpd_ident_type);

int transport_dump_vpd_ident(
	struct t10_vpd *vpd,
	unsigned char *p_buf,
	int p_buf_len)
{
	unsigned char buf[VPD_TMP_BUF_SIZE];
	int ret = 0;

	memset(buf, 0, VPD_TMP_BUF_SIZE);

	switch (vpd->device_identifier_code_set) {
	case 0x01: /* Binary */
		sprintf(buf, "T10 VPD Binary Device Identifier: %s\n",
			&vpd->device_identifier[0]);
		break;
	case 0x02: /* ASCII */
		sprintf(buf, "T10 VPD ASCII Device Identifier: %s\n",
			&vpd->device_identifier[0]);
		break;
	case 0x03: /* UTF-8 */
		sprintf(buf, "T10 VPD UTF-8 Device Identifier: %s\n",
			&vpd->device_identifier[0]);
		break;
	default:
		sprintf(buf, "T10 VPD Device Identifier encoding unsupported:"
			" 0x%02x", vpd->device_identifier_code_set);
		ret = -EINVAL;
		break;
	}

	if (p_buf)
		strncpy(p_buf, buf, p_buf_len);
	else
		pr_debug("%s", buf);

	return ret;
}

int
transport_set_vpd_ident(struct t10_vpd *vpd, unsigned char *page_83)
{
	static const char hex_str[] = "0123456789abcdef";
	int j = 0, i = 4; /* offset to start of the identifer */

	/*
	 * The VPD Code Set (encoding)
	 *
	 * from spc3r23.pdf Section 7.6.3.1 Table 296
	 */
	vpd->device_identifier_code_set = (page_83[0] & 0x0f);
	switch (vpd->device_identifier_code_set) {
	case 0x01: /* Binary */
		vpd->device_identifier[j++] =
				hex_str[vpd->device_identifier_type];
		while (i < (4 + page_83[3])) {
			vpd->device_identifier[j++] =
				hex_str[(page_83[i] & 0xf0) >> 4];
			vpd->device_identifier[j++] =
				hex_str[page_83[i] & 0x0f];
			i++;
		}
		break;
	case 0x02: /* ASCII */
	case 0x03: /* UTF-8 */
		while (i < (4 + page_83[3]))
			vpd->device_identifier[j++] = page_83[i++];
		break;
	default:
		break;
	}

	return transport_dump_vpd_ident(vpd, NULL, 0);
}
EXPORT_SYMBOL(transport_set_vpd_ident);

static void core_setup_task_attr_emulation(struct se_device *dev)
{
	/*
	 * If this device is from Target_Core_Mod/pSCSI, disable the
	 * SAM Task Attribute emulation.
	 *
	 * This is currently not available in upsream Linux/SCSI Target
	 * mode code, and is assumed to be disabled while using TCM/pSCSI.
	 */
	if (dev->transport->transport_type == TRANSPORT_PLUGIN_PHBA_PDEV) {
		dev->dev_task_attr_type = SAM_TASK_ATTR_PASSTHROUGH;
		return;
	}

	dev->dev_task_attr_type = SAM_TASK_ATTR_EMULATED;
	pr_debug("%s: Using SAM_TASK_ATTR_EMULATED for SPC: 0x%02x"
		" device\n", dev->transport->name,
		dev->transport->get_device_rev(dev));
}

static void scsi_dump_inquiry(struct se_device *dev)
{
	struct t10_wwn *wwn = &dev->se_sub_dev->t10_wwn;
	int i, device_type;
	/*
	 * Print Linux/SCSI style INQUIRY formatting to the kernel ring buffer
	 */
	pr_debug("  Vendor: ");
	for (i = 0; i < 8; i++)
		if (wwn->vendor[i] >= 0x20)
			pr_debug("%c", wwn->vendor[i]);
		else
			pr_debug(" ");

	pr_debug("  Model: ");
	for (i = 0; i < 16; i++)
		if (wwn->model[i] >= 0x20)
			pr_debug("%c", wwn->model[i]);
		else
			pr_debug(" ");

	pr_debug("  Revision: ");
	for (i = 0; i < 4; i++)
		if (wwn->revision[i] >= 0x20)
			pr_debug("%c", wwn->revision[i]);
		else
			pr_debug(" ");

	pr_debug("\n");

	device_type = dev->transport->get_device_type(dev);
	pr_debug("  Type:   %s ", scsi_device_type(device_type));
	pr_debug("                 ANSI SCSI revision: %02x\n",
				dev->transport->get_device_rev(dev));
}

struct se_device *transport_add_device_to_core_hba(
	struct se_hba *hba,
	struct se_subsystem_api *transport,
	struct se_subsystem_dev *se_dev,
	u32 device_flags,
	void *transport_dev,
	struct se_dev_limits *dev_limits,
	const char *inquiry_prod,
	const char *inquiry_rev)
{
	int force_pt;
	struct se_device  *dev;

	dev = kzalloc(sizeof(struct se_device), GFP_KERNEL);
	if (!dev) {
		pr_err("Unable to allocate memory for se_dev_t\n");
		return NULL;
	}

	transport_init_queue_obj(&dev->dev_queue_obj);
	dev->dev_flags		= device_flags;
	dev->dev_status		|= TRANSPORT_DEVICE_DEACTIVATED;
	dev->dev_ptr		= transport_dev;
	dev->se_hba		= hba;
	dev->se_sub_dev		= se_dev;
	dev->transport		= transport;
	atomic_set(&dev->active_cmds, 0);
	INIT_LIST_HEAD(&dev->dev_list);
	INIT_LIST_HEAD(&dev->dev_sep_list);
	INIT_LIST_HEAD(&dev->dev_tmr_list);
	INIT_LIST_HEAD(&dev->execute_task_list);
	INIT_LIST_HEAD(&dev->delayed_cmd_list);
	INIT_LIST_HEAD(&dev->ordered_cmd_list);
	INIT_LIST_HEAD(&dev->state_task_list);
	INIT_LIST_HEAD(&dev->qf_cmd_list);
	spin_lock_init(&dev->execute_task_lock);
	spin_lock_init(&dev->delayed_cmd_lock);
	spin_lock_init(&dev->ordered_cmd_lock);
	spin_lock_init(&dev->state_task_lock);
	spin_lock_init(&dev->dev_alua_lock);
	spin_lock_init(&dev->dev_reservation_lock);
	spin_lock_init(&dev->dev_status_lock);
	spin_lock_init(&dev->dev_status_thr_lock);
	spin_lock_init(&dev->se_port_lock);
	spin_lock_init(&dev->se_tmr_lock);
	spin_lock_init(&dev->qf_cmd_lock);

	dev->queue_depth	= dev_limits->queue_depth;
	atomic_set(&dev->depth_left, dev->queue_depth);
	atomic_set(&dev->dev_ordered_id, 0);

	se_dev_set_default_attribs(dev, dev_limits);

	dev->dev_index = scsi_get_new_index(SCSI_DEVICE_INDEX);
	dev->creation_time = get_jiffies_64();
	spin_lock_init(&dev->stats_lock);

	spin_lock(&hba->device_lock);
	list_add_tail(&dev->dev_list, &hba->hba_dev_list);
	hba->dev_count++;
	spin_unlock(&hba->device_lock);
	/*
	 * Setup the SAM Task Attribute emulation for struct se_device
	 */
	core_setup_task_attr_emulation(dev);
	/*
	 * Force PR and ALUA passthrough emulation with internal object use.
	 */
	force_pt = (hba->hba_flags & HBA_FLAGS_INTERNAL_USE);
	/*
	 * Setup the Reservations infrastructure for struct se_device
	 */
	core_setup_reservations(dev, force_pt);
	/*
	 * Setup the Asymmetric Logical Unit Assignment for struct se_device
	 */
	if (core_setup_alua(dev, force_pt) < 0)
		goto out;

	/*
	 * Startup the struct se_device processing thread
	 */
	dev->process_thread = kthread_run(transport_processing_thread, dev,
					  "LIO_%s", dev->transport->name);
	if (IS_ERR(dev->process_thread)) {
		pr_err("Unable to create kthread: LIO_%s\n",
			dev->transport->name);
		goto out;
	}
	/*
	 * Setup work_queue for QUEUE_FULL
	 */
	INIT_WORK(&dev->qf_work_queue, target_qf_do_work);
	/*
	 * Preload the initial INQUIRY const values if we are doing
	 * anything virtual (IBLOCK, FILEIO, RAMDISK), but not for TCM/pSCSI
	 * passthrough because this is being provided by the backend LLD.
	 * This is required so that transport_get_inquiry() copies these
	 * originals once back into DEV_T10_WWN(dev) for the virtual device
	 * setup.
	 */
	if (dev->transport->transport_type != TRANSPORT_PLUGIN_PHBA_PDEV) {
		if (!inquiry_prod || !inquiry_rev) {
			pr_err("All non TCM/pSCSI plugins require"
				" INQUIRY consts\n");
			goto out;
		}

		strncpy(&dev->se_sub_dev->t10_wwn.vendor[0], "LIO-ORG", 8);
		strncpy(&dev->se_sub_dev->t10_wwn.model[0], inquiry_prod, 16);
		strncpy(&dev->se_sub_dev->t10_wwn.revision[0], inquiry_rev, 4);
	}
	scsi_dump_inquiry(dev);

	return dev;
out:
	kthread_stop(dev->process_thread);

	spin_lock(&hba->device_lock);
	list_del(&dev->dev_list);
	hba->dev_count--;
	spin_unlock(&hba->device_lock);

	se_release_vpd_for_dev(dev);

	kfree(dev);

	return NULL;
}
EXPORT_SYMBOL(transport_add_device_to_core_hba);

/*	transport_generic_prepare_cdb():
 *
 *	Since the Initiator sees iSCSI devices as LUNs,  the SCSI CDB will
 *	contain the iSCSI LUN in bits 7-5 of byte 1 as per SAM-2.
 *	The point of this is since we are mapping iSCSI LUNs to
 *	SCSI Target IDs having a non-zero LUN in the CDB will throw the
 *	devices and HBAs for a loop.
 */
static inline void transport_generic_prepare_cdb(
	unsigned char *cdb)
{
	switch (cdb[0]) {
	case READ_10: /* SBC - RDProtect */
	case READ_12: /* SBC - RDProtect */
	case READ_16: /* SBC - RDProtect */
	case SEND_DIAGNOSTIC: /* SPC - SELF-TEST Code */
	case VERIFY: /* SBC - VRProtect */
	case VERIFY_16: /* SBC - VRProtect */
	case WRITE_VERIFY: /* SBC - VRProtect */
	case WRITE_VERIFY_12: /* SBC - VRProtect */
		break;
	default:
		cdb[1] &= 0x1f; /* clear logical unit number */
		break;
	}
}

static struct se_task *
transport_generic_get_task(struct se_cmd *cmd,
		enum dma_data_direction data_direction)
{
	struct se_task *task;
	struct se_device *dev = cmd->se_dev;

	task = dev->transport->alloc_task(cmd->t_task_cdb);
	if (!task) {
		pr_err("Unable to allocate struct se_task\n");
		return NULL;
	}

	INIT_LIST_HEAD(&task->t_list);
	INIT_LIST_HEAD(&task->t_execute_list);
	INIT_LIST_HEAD(&task->t_state_list);
	init_completion(&task->task_stop_comp);
	task->task_se_cmd = cmd;
	task->se_dev = dev;
	task->task_data_direction = data_direction;

	return task;
}

static int transport_generic_cmd_sequencer(struct se_cmd *, unsigned char *);

/*
 * Used by fabric modules containing a local struct se_cmd within their
 * fabric dependent per I/O descriptor.
 */
void transport_init_se_cmd(
	struct se_cmd *cmd,
	struct target_core_fabric_ops *tfo,
	struct se_session *se_sess,
	u32 data_length,
	int data_direction,
	int task_attr,
	unsigned char *sense_buffer)
{
	INIT_LIST_HEAD(&cmd->se_lun_node);
	INIT_LIST_HEAD(&cmd->se_delayed_node);
	INIT_LIST_HEAD(&cmd->se_ordered_node);
	INIT_LIST_HEAD(&cmd->se_qf_node);

	INIT_LIST_HEAD(&cmd->t_task_list);
	init_completion(&cmd->transport_lun_fe_stop_comp);
	init_completion(&cmd->transport_lun_stop_comp);
	init_completion(&cmd->t_transport_stop_comp);
	spin_lock_init(&cmd->t_state_lock);
	atomic_set(&cmd->transport_dev_active, 1);

	cmd->se_tfo = tfo;
	cmd->se_sess = se_sess;
	cmd->data_length = data_length;
	cmd->data_direction = data_direction;
	cmd->sam_task_attr = task_attr;
	cmd->sense_buffer = sense_buffer;
}
EXPORT_SYMBOL(transport_init_se_cmd);

static int transport_check_alloc_task_attr(struct se_cmd *cmd)
{
	/*
	 * Check if SAM Task Attribute emulation is enabled for this
	 * struct se_device storage object
	 */
	if (cmd->se_dev->dev_task_attr_type != SAM_TASK_ATTR_EMULATED)
		return 0;

	if (cmd->sam_task_attr == MSG_ACA_TAG) {
		pr_debug("SAM Task Attribute ACA"
			" emulation is not supported\n");
		return -EINVAL;
	}
	/*
	 * Used to determine when ORDERED commands should go from
	 * Dormant to Active status.
	 */
	cmd->se_ordered_id = atomic_inc_return(&cmd->se_dev->dev_ordered_id);
	smp_mb__after_atomic_inc();
	pr_debug("Allocated se_ordered_id: %u for Task Attr: 0x%02x on %s\n",
			cmd->se_ordered_id, cmd->sam_task_attr,
			cmd->se_dev->transport->name);
	return 0;
}

void transport_free_se_cmd(
	struct se_cmd *se_cmd)
{
	if (se_cmd->se_tmr_req)
		core_tmr_release_req(se_cmd->se_tmr_req);
	/*
	 * Check and free any extended CDB buffer that was allocated
	 */
	if (se_cmd->t_task_cdb != se_cmd->__t_task_cdb)
		kfree(se_cmd->t_task_cdb);
}
EXPORT_SYMBOL(transport_free_se_cmd);

static void transport_generic_wait_for_tasks(struct se_cmd *, int, int);

/*	transport_generic_allocate_tasks():
 *
 *	Called from fabric RX Thread.
 */
int transport_generic_allocate_tasks(
	struct se_cmd *cmd,
	unsigned char *cdb)
{
	int ret;

	transport_generic_prepare_cdb(cdb);

	/*
	 * This is needed for early exceptions.
	 */
	cmd->transport_wait_for_tasks = &transport_generic_wait_for_tasks;

	/*
	 * Ensure that the received CDB is less than the max (252 + 8) bytes
	 * for VARIABLE_LENGTH_CMD
	 */
	if (scsi_command_size(cdb) > SCSI_MAX_VARLEN_CDB_SIZE) {
		pr_err("Received SCSI CDB with command_size: %d that"
			" exceeds SCSI_MAX_VARLEN_CDB_SIZE: %d\n",
			scsi_command_size(cdb), SCSI_MAX_VARLEN_CDB_SIZE);
		return -EINVAL;
	}
	/*
	 * If the received CDB is larger than TCM_MAX_COMMAND_SIZE,
	 * allocate the additional extended CDB buffer now..  Otherwise
	 * setup the pointer from __t_task_cdb to t_task_cdb.
	 */
	if (scsi_command_size(cdb) > sizeof(cmd->__t_task_cdb)) {
		cmd->t_task_cdb = kzalloc(scsi_command_size(cdb),
						GFP_KERNEL);
		if (!cmd->t_task_cdb) {
			pr_err("Unable to allocate cmd->t_task_cdb"
				" %u > sizeof(cmd->__t_task_cdb): %lu ops\n",
				scsi_command_size(cdb),
				(unsigned long)sizeof(cmd->__t_task_cdb));
			return -ENOMEM;
		}
	} else
		cmd->t_task_cdb = &cmd->__t_task_cdb[0];
	/*
	 * Copy the original CDB into cmd->
	 */
	memcpy(cmd->t_task_cdb, cdb, scsi_command_size(cdb));
	/*
	 * Setup the received CDB based on SCSI defined opcodes and
	 * perform unit attention, persistent reservations and ALUA
	 * checks for virtual device backends.  The cmd->t_task_cdb
	 * pointer is expected to be setup before we reach this point.
	 */
	ret = transport_generic_cmd_sequencer(cmd, cdb);
	if (ret < 0)
		return ret;
	/*
	 * Check for SAM Task Attribute Emulation
	 */
	if (transport_check_alloc_task_attr(cmd) < 0) {
		cmd->se_cmd_flags |= SCF_SCSI_CDB_EXCEPTION;
		cmd->scsi_sense_reason = TCM_INVALID_CDB_FIELD;
		return -EINVAL;
	}
	spin_lock(&cmd->se_lun->lun_sep_lock);
	if (cmd->se_lun->lun_sep)
		cmd->se_lun->lun_sep->sep_stats.cmd_pdus++;
	spin_unlock(&cmd->se_lun->lun_sep_lock);
	return 0;
}
EXPORT_SYMBOL(transport_generic_allocate_tasks);

/*
 * Used by fabric module frontends not defining a TFO->new_cmd_map()
 * to queue up a newly setup se_cmd w/ TRANSPORT_NEW_CMD statis
 */
int transport_generic_handle_cdb(
	struct se_cmd *cmd)
{
	if (!cmd->se_lun) {
		dump_stack();
		pr_err("cmd->se_lun is NULL\n");
		return -EINVAL;
	}

	transport_add_cmd_to_queue(cmd, TRANSPORT_NEW_CMD);
	return 0;
}
EXPORT_SYMBOL(transport_generic_handle_cdb);

static void transport_generic_request_failure(struct se_cmd *,
			struct se_device *, int, int);
/*
 * Used by fabric module frontends to queue tasks directly.
 * Many only be used from process context only
 */
int transport_handle_cdb_direct(
	struct se_cmd *cmd)
{
	int ret;

	if (!cmd->se_lun) {
		dump_stack();
		pr_err("cmd->se_lun is NULL\n");
		return -EINVAL;
	}
	if (in_interrupt()) {
		dump_stack();
		pr_err("transport_generic_handle_cdb cannot be called"
				" from interrupt context\n");
		return -EINVAL;
	}
	/*
	 * Set TRANSPORT_NEW_CMD state and cmd->t_transport_active=1 following
	 * transport_generic_handle_cdb*() -> transport_add_cmd_to_queue()
	 * in existing usage to ensure that outstanding descriptors are handled
	 * correctly during shutdown via transport_generic_wait_for_tasks()
	 *
	 * Also, we don't take cmd->t_state_lock here as we only expect
	 * this to be called for initial descriptor submission.
	 */
	cmd->t_state = TRANSPORT_NEW_CMD;
	atomic_set(&cmd->t_transport_active, 1);
	/*
	 * transport_generic_new_cmd() is already handling QUEUE_FULL,
	 * so follow TRANSPORT_NEW_CMD processing thread context usage
	 * and call transport_generic_request_failure() if necessary..
	 */
	ret = transport_generic_new_cmd(cmd);
	if (ret == -EAGAIN)
		return 0;
	else if (ret < 0) {
		cmd->transport_error_status = ret;
		transport_generic_request_failure(cmd, NULL, 0,
				(cmd->data_direction != DMA_TO_DEVICE));
	}
	return 0;
}
EXPORT_SYMBOL(transport_handle_cdb_direct);

/*
 * Used by fabric module frontends defining a TFO->new_cmd_map() caller
 * to  queue up a newly setup se_cmd w/ TRANSPORT_NEW_CMD_MAP in order to
 * complete setup in TCM process context w/ TFO->new_cmd_map().
 */
int transport_generic_handle_cdb_map(
	struct se_cmd *cmd)
{
	if (!cmd->se_lun) {
		dump_stack();
		pr_err("cmd->se_lun is NULL\n");
		return -EINVAL;
	}

	transport_add_cmd_to_queue(cmd, TRANSPORT_NEW_CMD_MAP);
	return 0;
}
EXPORT_SYMBOL(transport_generic_handle_cdb_map);

/*	transport_generic_handle_data():
 *
 *
 */
int transport_generic_handle_data(
	struct se_cmd *cmd)
{
	/*
	 * For the software fabric case, then we assume the nexus is being
	 * failed/shutdown when signals are pending from the kthread context
	 * caller, so we return a failure.  For the HW target mode case running
	 * in interrupt code, the signal_pending() check is skipped.
	 */
	if (!in_interrupt() && signal_pending(current))
		return -EPERM;
	/*
	 * If the received CDB has aleady been ABORTED by the generic
	 * target engine, we now call transport_check_aborted_status()
	 * to queue any delated TASK_ABORTED status for the received CDB to the
	 * fabric module as we are expecting no further incoming DATA OUT
	 * sequences at this point.
	 */
	if (transport_check_aborted_status(cmd, 1) != 0)
		return 0;

	transport_add_cmd_to_queue(cmd, TRANSPORT_PROCESS_WRITE);
	return 0;
}
EXPORT_SYMBOL(transport_generic_handle_data);

/*	transport_generic_handle_tmr():
 *
 *
 */
int transport_generic_handle_tmr(
	struct se_cmd *cmd)
{
	/*
	 * This is needed for early exceptions.
	 */
	cmd->transport_wait_for_tasks = &transport_generic_wait_for_tasks;

	transport_add_cmd_to_queue(cmd, TRANSPORT_PROCESS_TMR);
	return 0;
}
EXPORT_SYMBOL(transport_generic_handle_tmr);

void transport_generic_free_cmd_intr(
	struct se_cmd *cmd)
{
	transport_add_cmd_to_queue(cmd, TRANSPORT_FREE_CMD_INTR);
}
EXPORT_SYMBOL(transport_generic_free_cmd_intr);

static int transport_stop_tasks_for_cmd(struct se_cmd *cmd)
{
	struct se_task *task, *task_tmp;
	unsigned long flags;
	int ret = 0;

	pr_debug("ITT[0x%08x] - Stopping tasks\n",
		cmd->se_tfo->get_task_tag(cmd));

	/*
	 * No tasks remain in the execution queue
	 */
	spin_lock_irqsave(&cmd->t_state_lock, flags);
	list_for_each_entry_safe(task, task_tmp,
				&cmd->t_task_list, t_list) {
		pr_debug("task_no[%d] - Processing task %p\n",
				task->task_no, task);
		/*
		 * If the struct se_task has not been sent and is not active,
		 * remove the struct se_task from the execution queue.
		 */
		if (!atomic_read(&task->task_sent) &&
		    !atomic_read(&task->task_active)) {
			spin_unlock_irqrestore(&cmd->t_state_lock,
					flags);
			transport_remove_task_from_execute_queue(task,
					task->se_dev);

			pr_debug("task_no[%d] - Removed from execute queue\n",
				task->task_no);
			spin_lock_irqsave(&cmd->t_state_lock, flags);
			continue;
		}

		/*
		 * If the struct se_task is active, sleep until it is returned
		 * from the plugin.
		 */
		if (atomic_read(&task->task_active)) {
			atomic_set(&task->task_stop, 1);
			spin_unlock_irqrestore(&cmd->t_state_lock,
					flags);

			pr_debug("task_no[%d] - Waiting to complete\n",
				task->task_no);
			wait_for_completion(&task->task_stop_comp);
			pr_debug("task_no[%d] - Stopped successfully\n",
				task->task_no);

			spin_lock_irqsave(&cmd->t_state_lock, flags);
			atomic_dec(&cmd->t_task_cdbs_left);

			atomic_set(&task->task_active, 0);
			atomic_set(&task->task_stop, 0);
		} else {
			pr_debug("task_no[%d] - Did nothing\n", task->task_no);
			ret++;
		}

		__transport_stop_task_timer(task, &flags);
	}
	spin_unlock_irqrestore(&cmd->t_state_lock, flags);

	return ret;
}

/*
 * Handle SAM-esque emulation for generic transport request failures.
 */
static void transport_generic_request_failure(
	struct se_cmd *cmd,
	struct se_device *dev,
	int complete,
	int sc)
{
	int ret = 0;

	pr_debug("-----[ Storage Engine Exception for cmd: %p ITT: 0x%08x"
		" CDB: 0x%02x\n", cmd, cmd->se_tfo->get_task_tag(cmd),
		cmd->t_task_cdb[0]);
	pr_debug("-----[ i_state: %d t_state/def_t_state:"
		" %d/%d transport_error_status: %d\n",
		cmd->se_tfo->get_cmd_state(cmd),
		cmd->t_state, cmd->deferred_t_state,
		cmd->transport_error_status);
	pr_debug("-----[ t_tasks: %d t_task_cdbs_left: %d"
		" t_task_cdbs_sent: %d t_task_cdbs_ex_left: %d --"
		" t_transport_active: %d t_transport_stop: %d"
		" t_transport_sent: %d\n", cmd->t_task_list_num,
		atomic_read(&cmd->t_task_cdbs_left),
		atomic_read(&cmd->t_task_cdbs_sent),
		atomic_read(&cmd->t_task_cdbs_ex_left),
		atomic_read(&cmd->t_transport_active),
		atomic_read(&cmd->t_transport_stop),
		atomic_read(&cmd->t_transport_sent));

	transport_stop_all_task_timers(cmd);

	if (dev)
		atomic_inc(&dev->depth_left);
	/*
	 * For SAM Task Attribute emulation for failed struct se_cmd
	 */
	if (cmd->se_dev->dev_task_attr_type == SAM_TASK_ATTR_EMULATED)
		transport_complete_task_attr(cmd);

	if (complete) {
		transport_direct_request_timeout(cmd);
		cmd->transport_error_status = PYX_TRANSPORT_LU_COMM_FAILURE;
	}

	switch (cmd->transport_error_status) {
	case PYX_TRANSPORT_UNKNOWN_SAM_OPCODE:
		cmd->scsi_sense_reason = TCM_UNSUPPORTED_SCSI_OPCODE;
		break;
	case PYX_TRANSPORT_REQ_TOO_MANY_SECTORS:
		cmd->scsi_sense_reason = TCM_SECTOR_COUNT_TOO_MANY;
		break;
	case PYX_TRANSPORT_INVALID_CDB_FIELD:
		cmd->scsi_sense_reason = TCM_INVALID_CDB_FIELD;
		break;
	case PYX_TRANSPORT_INVALID_PARAMETER_LIST:
		cmd->scsi_sense_reason = TCM_INVALID_PARAMETER_LIST;
		break;
	case PYX_TRANSPORT_OUT_OF_MEMORY_RESOURCES:
		if (!sc)
			transport_new_cmd_failure(cmd);
		/*
		 * Currently for PYX_TRANSPORT_OUT_OF_MEMORY_RESOURCES,
		 * we force this session to fall back to session
		 * recovery.
		 */
		cmd->se_tfo->fall_back_to_erl0(cmd->se_sess);
		cmd->se_tfo->stop_session(cmd->se_sess, 0, 0);

		goto check_stop;
	case PYX_TRANSPORT_LU_COMM_FAILURE:
	case PYX_TRANSPORT_ILLEGAL_REQUEST:
		cmd->scsi_sense_reason = TCM_LOGICAL_UNIT_COMMUNICATION_FAILURE;
		break;
	case PYX_TRANSPORT_UNKNOWN_MODE_PAGE:
		cmd->scsi_sense_reason = TCM_UNKNOWN_MODE_PAGE;
		break;
	case PYX_TRANSPORT_WRITE_PROTECTED:
		cmd->scsi_sense_reason = TCM_WRITE_PROTECTED;
		break;
	case PYX_TRANSPORT_RESERVATION_CONFLICT:
		/*
		 * No SENSE Data payload for this case, set SCSI Status
		 * and queue the response to $FABRIC_MOD.
		 *
		 * Uses linux/include/scsi/scsi.h SAM status codes defs
		 */
		cmd->scsi_status = SAM_STAT_RESERVATION_CONFLICT;
		/*
		 * For UA Interlock Code 11b, a RESERVATION CONFLICT will
		 * establish a UNIT ATTENTION with PREVIOUS RESERVATION
		 * CONFLICT STATUS.
		 *
		 * See spc4r17, section 7.4.6 Control Mode Page, Table 349
		 */
		if (cmd->se_sess &&
		    cmd->se_dev->se_sub_dev->se_dev_attrib.emulate_ua_intlck_ctrl == 2)
			core_scsi3_ua_allocate(cmd->se_sess->se_node_acl,
				cmd->orig_fe_lun, 0x2C,
				ASCQ_2CH_PREVIOUS_RESERVATION_CONFLICT_STATUS);

		ret = cmd->se_tfo->queue_status(cmd);
		if (ret == -EAGAIN)
			goto queue_full;
		goto check_stop;
	case PYX_TRANSPORT_USE_SENSE_REASON:
		/*
		 * struct se_cmd->scsi_sense_reason already set
		 */
		break;
	default:
		pr_err("Unknown transport error for CDB 0x%02x: %d\n",
			cmd->t_task_cdb[0],
			cmd->transport_error_status);
		cmd->scsi_sense_reason = TCM_UNSUPPORTED_SCSI_OPCODE;
		break;
	}
	/*
	 * If a fabric does not define a cmd->se_tfo->new_cmd_map caller,
	 * make the call to transport_send_check_condition_and_sense()
	 * directly.  Otherwise expect the fabric to make the call to
	 * transport_send_check_condition_and_sense() after handling
	 * possible unsoliticied write data payloads.
	 */
	if (!sc && !cmd->se_tfo->new_cmd_map)
		transport_new_cmd_failure(cmd);
	else {
		ret = transport_send_check_condition_and_sense(cmd,
				cmd->scsi_sense_reason, 0);
		if (ret == -EAGAIN)
			goto queue_full;
	}

check_stop:
	transport_lun_remove_cmd(cmd);
	if (!transport_cmd_check_stop_to_fabric(cmd))
		;
	return;

queue_full:
	cmd->t_state = TRANSPORT_COMPLETE_OK;
	transport_handle_queue_full(cmd, cmd->se_dev, transport_complete_qf);
}

static void transport_direct_request_timeout(struct se_cmd *cmd)
{
	unsigned long flags;

	spin_lock_irqsave(&cmd->t_state_lock, flags);
	if (!atomic_read(&cmd->t_transport_timeout)) {
		spin_unlock_irqrestore(&cmd->t_state_lock, flags);
		return;
	}
	if (atomic_read(&cmd->t_task_cdbs_timeout_left)) {
		spin_unlock_irqrestore(&cmd->t_state_lock, flags);
		return;
	}

	atomic_sub(atomic_read(&cmd->t_transport_timeout),
		   &cmd->t_se_count);
	spin_unlock_irqrestore(&cmd->t_state_lock, flags);
}

static void transport_generic_request_timeout(struct se_cmd *cmd)
{
	unsigned long flags;

	/*
	 * Reset cmd->t_se_count to allow transport_generic_remove()
	 * to allow last call to free memory resources.
	 */
	spin_lock_irqsave(&cmd->t_state_lock, flags);
	if (atomic_read(&cmd->t_transport_timeout) > 1) {
		int tmp = (atomic_read(&cmd->t_transport_timeout) - 1);

		atomic_sub(tmp, &cmd->t_se_count);
	}
	spin_unlock_irqrestore(&cmd->t_state_lock, flags);

	transport_generic_remove(cmd, 0);
}

static inline u32 transport_lba_21(unsigned char *cdb)
{
	return ((cdb[1] & 0x1f) << 16) | (cdb[2] << 8) | cdb[3];
}

static inline u32 transport_lba_32(unsigned char *cdb)
{
	return (cdb[2] << 24) | (cdb[3] << 16) | (cdb[4] << 8) | cdb[5];
}

static inline unsigned long long transport_lba_64(unsigned char *cdb)
{
	unsigned int __v1, __v2;

	__v1 = (cdb[2] << 24) | (cdb[3] << 16) | (cdb[4] << 8) | cdb[5];
	__v2 = (cdb[6] << 24) | (cdb[7] << 16) | (cdb[8] << 8) | cdb[9];

	return ((unsigned long long)__v2) | (unsigned long long)__v1 << 32;
}

/*
 * For VARIABLE_LENGTH_CDB w/ 32 byte extended CDBs
 */
static inline unsigned long long transport_lba_64_ext(unsigned char *cdb)
{
	unsigned int __v1, __v2;

	__v1 = (cdb[12] << 24) | (cdb[13] << 16) | (cdb[14] << 8) | cdb[15];
	__v2 = (cdb[16] << 24) | (cdb[17] << 16) | (cdb[18] << 8) | cdb[19];

	return ((unsigned long long)__v2) | (unsigned long long)__v1 << 32;
}

static void transport_set_supported_SAM_opcode(struct se_cmd *se_cmd)
{
	unsigned long flags;

	spin_lock_irqsave(&se_cmd->t_state_lock, flags);
	se_cmd->se_cmd_flags |= SCF_SUPPORTED_SAM_OPCODE;
	spin_unlock_irqrestore(&se_cmd->t_state_lock, flags);
}

/*
 * Called from interrupt context.
 */
static void transport_task_timeout_handler(unsigned long data)
{
	struct se_task *task = (struct se_task *)data;
	struct se_cmd *cmd = task->task_se_cmd;
	unsigned long flags;

	pr_debug("transport task timeout fired! task: %p cmd: %p\n", task, cmd);

	spin_lock_irqsave(&cmd->t_state_lock, flags);
	if (task->task_flags & TF_STOP) {
		spin_unlock_irqrestore(&cmd->t_state_lock, flags);
		return;
	}
	task->task_flags &= ~TF_RUNNING;

	/*
	 * Determine if transport_complete_task() has already been called.
	 */
	if (!atomic_read(&task->task_active)) {
		pr_debug("transport task: %p cmd: %p timeout task_active"
				" == 0\n", task, cmd);
		spin_unlock_irqrestore(&cmd->t_state_lock, flags);
		return;
	}

	atomic_inc(&cmd->t_se_count);
	atomic_inc(&cmd->t_transport_timeout);
	cmd->t_tasks_failed = 1;

	atomic_set(&task->task_timeout, 1);
	task->task_error_status = PYX_TRANSPORT_TASK_TIMEOUT;
	task->task_scsi_status = 1;

	if (atomic_read(&task->task_stop)) {
		pr_debug("transport task: %p cmd: %p timeout task_stop"
				" == 1\n", task, cmd);
		spin_unlock_irqrestore(&cmd->t_state_lock, flags);
		complete(&task->task_stop_comp);
		return;
	}

	if (!atomic_dec_and_test(&cmd->t_task_cdbs_left)) {
		pr_debug("transport task: %p cmd: %p timeout non zero"
				" t_task_cdbs_left\n", task, cmd);
		spin_unlock_irqrestore(&cmd->t_state_lock, flags);
		return;
	}
	pr_debug("transport task: %p cmd: %p timeout ZERO t_task_cdbs_left\n",
			task, cmd);

	cmd->t_state = TRANSPORT_COMPLETE_FAILURE;
	spin_unlock_irqrestore(&cmd->t_state_lock, flags);

	transport_add_cmd_to_queue(cmd, TRANSPORT_COMPLETE_FAILURE);
}

/*
 * Called with cmd->t_state_lock held.
 */
static void transport_start_task_timer(struct se_task *task)
{
	struct se_device *dev = task->se_dev;
	int timeout;

	if (task->task_flags & TF_RUNNING)
		return;
	/*
	 * If the task_timeout is disabled, exit now.
	 */
	timeout = dev->se_sub_dev->se_dev_attrib.task_timeout;
	if (!timeout)
		return;

	init_timer(&task->task_timer);
	task->task_timer.expires = (get_jiffies_64() + timeout * HZ);
	task->task_timer.data = (unsigned long) task;
	task->task_timer.function = transport_task_timeout_handler;

	task->task_flags |= TF_RUNNING;
	add_timer(&task->task_timer);
#if 0
	pr_debug("Starting task timer for cmd: %p task: %p seconds:"
		" %d\n", task->task_se_cmd, task, timeout);
#endif
}

/*
 * Called with spin_lock_irq(&cmd->t_state_lock) held.
 */
void __transport_stop_task_timer(struct se_task *task, unsigned long *flags)
{
	struct se_cmd *cmd = task->task_se_cmd;

	if (!task->task_flags & TF_RUNNING)
		return;

	task->task_flags |= TF_STOP;
	spin_unlock_irqrestore(&cmd->t_state_lock, *flags);

	del_timer_sync(&task->task_timer);

	spin_lock_irqsave(&cmd->t_state_lock, *flags);
	task->task_flags &= ~TF_RUNNING;
	task->task_flags &= ~TF_STOP;
}

static void transport_stop_all_task_timers(struct se_cmd *cmd)
{
	struct se_task *task = NULL, *task_tmp;
	unsigned long flags;

	spin_lock_irqsave(&cmd->t_state_lock, flags);
	list_for_each_entry_safe(task, task_tmp,
				&cmd->t_task_list, t_list)
		__transport_stop_task_timer(task, &flags);
	spin_unlock_irqrestore(&cmd->t_state_lock, flags);
}

static inline int transport_tcq_window_closed(struct se_device *dev)
{
	if (dev->dev_tcq_window_closed++ <
			PYX_TRANSPORT_WINDOW_CLOSED_THRESHOLD) {
		msleep(PYX_TRANSPORT_WINDOW_CLOSED_WAIT_SHORT);
	} else
		msleep(PYX_TRANSPORT_WINDOW_CLOSED_WAIT_LONG);

	wake_up_interruptible(&dev->dev_queue_obj.thread_wq);
	return 0;
}

/*
 * Called from Fabric Module context from transport_execute_tasks()
 *
 * The return of this function determins if the tasks from struct se_cmd
 * get added to the execution queue in transport_execute_tasks(),
 * or are added to the delayed or ordered lists here.
 */
static inline int transport_execute_task_attr(struct se_cmd *cmd)
{
	if (cmd->se_dev->dev_task_attr_type != SAM_TASK_ATTR_EMULATED)
		return 1;
	/*
	 * Check for the existence of HEAD_OF_QUEUE, and if true return 1
	 * to allow the passed struct se_cmd list of tasks to the front of the list.
	 */
	 if (cmd->sam_task_attr == MSG_HEAD_TAG) {
		atomic_inc(&cmd->se_dev->dev_hoq_count);
		smp_mb__after_atomic_inc();
		pr_debug("Added HEAD_OF_QUEUE for CDB:"
			" 0x%02x, se_ordered_id: %u\n",
			cmd->t_task_cdb[0],
			cmd->se_ordered_id);
		return 1;
	} else if (cmd->sam_task_attr == MSG_ORDERED_TAG) {
		spin_lock(&cmd->se_dev->ordered_cmd_lock);
		list_add_tail(&cmd->se_ordered_node,
				&cmd->se_dev->ordered_cmd_list);
		spin_unlock(&cmd->se_dev->ordered_cmd_lock);

		atomic_inc(&cmd->se_dev->dev_ordered_sync);
		smp_mb__after_atomic_inc();

		pr_debug("Added ORDERED for CDB: 0x%02x to ordered"
				" list, se_ordered_id: %u\n",
				cmd->t_task_cdb[0],
				cmd->se_ordered_id);
		/*
		 * Add ORDERED command to tail of execution queue if
		 * no other older commands exist that need to be
		 * completed first.
		 */
		if (!atomic_read(&cmd->se_dev->simple_cmds))
			return 1;
	} else {
		/*
		 * For SIMPLE and UNTAGGED Task Attribute commands
		 */
		atomic_inc(&cmd->se_dev->simple_cmds);
		smp_mb__after_atomic_inc();
	}
	/*
	 * Otherwise if one or more outstanding ORDERED task attribute exist,
	 * add the dormant task(s) built for the passed struct se_cmd to the
	 * execution queue and become in Active state for this struct se_device.
	 */
	if (atomic_read(&cmd->se_dev->dev_ordered_sync) != 0) {
		/*
		 * Otherwise, add cmd w/ tasks to delayed cmd queue that
		 * will be drained upon completion of HEAD_OF_QUEUE task.
		 */
		spin_lock(&cmd->se_dev->delayed_cmd_lock);
		cmd->se_cmd_flags |= SCF_DELAYED_CMD_FROM_SAM_ATTR;
		list_add_tail(&cmd->se_delayed_node,
				&cmd->se_dev->delayed_cmd_list);
		spin_unlock(&cmd->se_dev->delayed_cmd_lock);

		pr_debug("Added CDB: 0x%02x Task Attr: 0x%02x to"
			" delayed CMD list, se_ordered_id: %u\n",
			cmd->t_task_cdb[0], cmd->sam_task_attr,
			cmd->se_ordered_id);
		/*
		 * Return zero to let transport_execute_tasks() know
		 * not to add the delayed tasks to the execution list.
		 */
		return 0;
	}
	/*
	 * Otherwise, no ORDERED task attributes exist..
	 */
	return 1;
}

/*
 * Called from fabric module context in transport_generic_new_cmd() and
 * transport_generic_process_write()
 */
static int transport_execute_tasks(struct se_cmd *cmd)
{
	int add_tasks;

	if (se_dev_check_online(cmd->se_orig_obj_ptr) != 0) {
		cmd->transport_error_status = PYX_TRANSPORT_LU_COMM_FAILURE;
		transport_generic_request_failure(cmd, NULL, 0, 1);
		return 0;
	}

	/*
	 * Call transport_cmd_check_stop() to see if a fabric exception
	 * has occurred that prevents execution.
	 */
	if (!transport_cmd_check_stop(cmd, 0, TRANSPORT_PROCESSING)) {
		/*
		 * Check for SAM Task Attribute emulation and HEAD_OF_QUEUE
		 * attribute for the tasks of the received struct se_cmd CDB
		 */
		add_tasks = transport_execute_task_attr(cmd);
		if (!add_tasks)
			goto execute_tasks;
		/*
		 * This calls transport_add_tasks_from_cmd() to handle
		 * HEAD_OF_QUEUE ordering for SAM Task Attribute emulation
		 * (if enabled) in __transport_add_task_to_execute_queue() and
		 * transport_add_task_check_sam_attr().
		 */
		transport_add_tasks_from_cmd(cmd);
	}
	/*
	 * Kick the execution queue for the cmd associated struct se_device
	 * storage object.
	 */
execute_tasks:
	__transport_execute_tasks(cmd->se_dev);
	return 0;
}

/*
 * Called to check struct se_device tcq depth window, and once open pull struct se_task
 * from struct se_device->execute_task_list and
 *
 * Called from transport_processing_thread()
 */
static int __transport_execute_tasks(struct se_device *dev)
{
	int error;
	struct se_cmd *cmd = NULL;
	struct se_task *task = NULL;
	unsigned long flags;

	/*
	 * Check if there is enough room in the device and HBA queue to send
	 * struct se_tasks to the selected transport.
	 */
check_depth:
	if (!atomic_read(&dev->depth_left))
		return transport_tcq_window_closed(dev);

	dev->dev_tcq_window_closed = 0;

	spin_lock_irq(&dev->execute_task_lock);
	if (list_empty(&dev->execute_task_list)) {
		spin_unlock_irq(&dev->execute_task_lock);
		return 0;
	}
	task = list_first_entry(&dev->execute_task_list,
				struct se_task, t_execute_list);
	list_del(&task->t_execute_list);
	atomic_set(&task->task_execute_queue, 0);
	atomic_dec(&dev->execute_tasks);
	spin_unlock_irq(&dev->execute_task_lock);

	atomic_dec(&dev->depth_left);

	cmd = task->task_se_cmd;

	spin_lock_irqsave(&cmd->t_state_lock, flags);
	atomic_set(&task->task_active, 1);
	atomic_set(&task->task_sent, 1);
	atomic_inc(&cmd->t_task_cdbs_sent);

	if (atomic_read(&cmd->t_task_cdbs_sent) ==
	    cmd->t_task_list_num)
		atomic_set(&cmd->transport_sent, 1);

	transport_start_task_timer(task);
	spin_unlock_irqrestore(&cmd->t_state_lock, flags);
	/*
	 * The struct se_cmd->transport_emulate_cdb() function pointer is used
	 * to grab REPORT_LUNS and other CDBs we want to handle before they hit the
	 * struct se_subsystem_api->do_task() caller below.
	 */
	if (cmd->transport_emulate_cdb) {
		error = cmd->transport_emulate_cdb(cmd);
		if (error != 0) {
			cmd->transport_error_status = error;
			atomic_set(&task->task_active, 0);
			atomic_set(&cmd->transport_sent, 0);
			transport_stop_tasks_for_cmd(cmd);
			transport_generic_request_failure(cmd, dev, 0, 1);
			goto check_depth;
		}
		/*
		 * Handle the successful completion for transport_emulate_cdb()
		 * for synchronous operation, following SCF_EMULATE_CDB_ASYNC
		 * Otherwise the caller is expected to complete the task with
		 * proper status.
		 */
		if (!(cmd->se_cmd_flags & SCF_EMULATE_CDB_ASYNC)) {
			cmd->scsi_status = SAM_STAT_GOOD;
			task->task_scsi_status = GOOD;
			transport_complete_task(task, 1);
		}
	} else {
		/*
		 * Currently for all virtual TCM plugins including IBLOCK, FILEIO and
		 * RAMDISK we use the internal transport_emulate_control_cdb() logic
		 * with struct se_subsystem_api callers for the primary SPC-3 TYPE_DISK
		 * LUN emulation code.
		 *
		 * For TCM/pSCSI and all other SCF_SCSI_DATA_SG_IO_CDB I/O tasks we
		 * call ->do_task() directly and let the underlying TCM subsystem plugin
		 * code handle the CDB emulation.
		 */
		if ((dev->transport->transport_type != TRANSPORT_PLUGIN_PHBA_PDEV) &&
		    (!(task->task_se_cmd->se_cmd_flags & SCF_SCSI_DATA_SG_IO_CDB)))
			error = transport_emulate_control_cdb(task);
		else
			error = dev->transport->do_task(task);

		if (error != 0) {
			cmd->transport_error_status = error;
			atomic_set(&task->task_active, 0);
			atomic_set(&cmd->transport_sent, 0);
			transport_stop_tasks_for_cmd(cmd);
			transport_generic_request_failure(cmd, dev, 0, 1);
		}
	}

	goto check_depth;

	return 0;
}

void transport_new_cmd_failure(struct se_cmd *se_cmd)
{
	unsigned long flags;
	/*
	 * Any unsolicited data will get dumped for failed command inside of
	 * the fabric plugin
	 */
	spin_lock_irqsave(&se_cmd->t_state_lock, flags);
	se_cmd->se_cmd_flags |= SCF_SE_CMD_FAILED;
	se_cmd->se_cmd_flags |= SCF_SCSI_CDB_EXCEPTION;
	spin_unlock_irqrestore(&se_cmd->t_state_lock, flags);
}

static void transport_nop_wait_for_tasks(struct se_cmd *, int, int);

static inline u32 transport_get_sectors_6(
	unsigned char *cdb,
	struct se_cmd *cmd,
	int *ret)
{
	struct se_device *dev = cmd->se_dev;

	/*
	 * Assume TYPE_DISK for non struct se_device objects.
	 * Use 8-bit sector value.
	 */
	if (!dev)
		goto type_disk;

	/*
	 * Use 24-bit allocation length for TYPE_TAPE.
	 */
	if (dev->transport->get_device_type(dev) == TYPE_TAPE)
		return (u32)(cdb[2] << 16) + (cdb[3] << 8) + cdb[4];

	/*
	 * Everything else assume TYPE_DISK Sector CDB location.
	 * Use 8-bit sector value.
	 */
type_disk:
	return (u32)cdb[4];
}

static inline u32 transport_get_sectors_10(
	unsigned char *cdb,
	struct se_cmd *cmd,
	int *ret)
{
	struct se_device *dev = cmd->se_dev;

	/*
	 * Assume TYPE_DISK for non struct se_device objects.
	 * Use 16-bit sector value.
	 */
	if (!dev)
		goto type_disk;

	/*
	 * XXX_10 is not defined in SSC, throw an exception
	 */
	if (dev->transport->get_device_type(dev) == TYPE_TAPE) {
		*ret = -EINVAL;
		return 0;
	}

	/*
	 * Everything else assume TYPE_DISK Sector CDB location.
	 * Use 16-bit sector value.
	 */
type_disk:
	return (u32)(cdb[7] << 8) + cdb[8];
}

static inline u32 transport_get_sectors_12(
	unsigned char *cdb,
	struct se_cmd *cmd,
	int *ret)
{
	struct se_device *dev = cmd->se_dev;

	/*
	 * Assume TYPE_DISK for non struct se_device objects.
	 * Use 32-bit sector value.
	 */
	if (!dev)
		goto type_disk;

	/*
	 * XXX_12 is not defined in SSC, throw an exception
	 */
	if (dev->transport->get_device_type(dev) == TYPE_TAPE) {
		*ret = -EINVAL;
		return 0;
	}

	/*
	 * Everything else assume TYPE_DISK Sector CDB location.
	 * Use 32-bit sector value.
	 */
type_disk:
	return (u32)(cdb[6] << 24) + (cdb[7] << 16) + (cdb[8] << 8) + cdb[9];
}

static inline u32 transport_get_sectors_16(
	unsigned char *cdb,
	struct se_cmd *cmd,
	int *ret)
{
	struct se_device *dev = cmd->se_dev;

	/*
	 * Assume TYPE_DISK for non struct se_device objects.
	 * Use 32-bit sector value.
	 */
	if (!dev)
		goto type_disk;

	/*
	 * Use 24-bit allocation length for TYPE_TAPE.
	 */
	if (dev->transport->get_device_type(dev) == TYPE_TAPE)
		return (u32)(cdb[12] << 16) + (cdb[13] << 8) + cdb[14];

type_disk:
	return (u32)(cdb[10] << 24) + (cdb[11] << 16) +
		    (cdb[12] << 8) + cdb[13];
}

/*
 * Used for VARIABLE_LENGTH_CDB WRITE_32 and READ_32 variants
 */
static inline u32 transport_get_sectors_32(
	unsigned char *cdb,
	struct se_cmd *cmd,
	int *ret)
{
	/*
	 * Assume TYPE_DISK for non struct se_device objects.
	 * Use 32-bit sector value.
	 */
	return (u32)(cdb[28] << 24) + (cdb[29] << 16) +
		    (cdb[30] << 8) + cdb[31];

}

static inline u32 transport_get_size(
	u32 sectors,
	unsigned char *cdb,
	struct se_cmd *cmd)
{
	struct se_device *dev = cmd->se_dev;

	if (dev->transport->get_device_type(dev) == TYPE_TAPE) {
		if (cdb[1] & 1) { /* sectors */
			return dev->se_sub_dev->se_dev_attrib.block_size * sectors;
		} else /* bytes */
			return sectors;
	}
#if 0
	pr_debug("Returning block_size: %u, sectors: %u == %u for"
			" %s object\n", dev->se_sub_dev->se_dev_attrib.block_size, sectors,
			dev->se_sub_dev->se_dev_attrib.block_size * sectors,
			dev->transport->name);
#endif
	return dev->se_sub_dev->se_dev_attrib.block_size * sectors;
}

static void transport_xor_callback(struct se_cmd *cmd)
{
	unsigned char *buf, *addr;
	struct scatterlist *sg;
	unsigned int offset;
	int i;
	int count;
	/*
	 * From sbc3r22.pdf section 5.48 XDWRITEREAD (10) command
	 *
	 * 1) read the specified logical block(s);
	 * 2) transfer logical blocks from the data-out buffer;
	 * 3) XOR the logical blocks transferred from the data-out buffer with
	 *    the logical blocks read, storing the resulting XOR data in a buffer;
	 * 4) if the DISABLE WRITE bit is set to zero, then write the logical
	 *    blocks transferred from the data-out buffer; and
	 * 5) transfer the resulting XOR data to the data-in buffer.
	 */
	buf = kmalloc(cmd->data_length, GFP_KERNEL);
	if (!buf) {
		pr_err("Unable to allocate xor_callback buf\n");
		return;
	}
	/*
	 * Copy the scatterlist WRITE buffer located at cmd->t_data_sg
	 * into the locally allocated *buf
	 */
	sg_copy_to_buffer(cmd->t_data_sg,
			  cmd->t_data_nents,
			  buf,
			  cmd->data_length);

	/*
	 * Now perform the XOR against the BIDI read memory located at
	 * cmd->t_mem_bidi_list
	 */

	offset = 0;
	for_each_sg(cmd->t_bidi_data_sg, sg, cmd->t_bidi_data_nents, count) {
		addr = kmap_atomic(sg_page(sg), KM_USER0);
		if (!addr)
			goto out;

		for (i = 0; i < sg->length; i++)
			*(addr + sg->offset + i) ^= *(buf + offset + i);

		offset += sg->length;
		kunmap_atomic(addr, KM_USER0);
	}

out:
	kfree(buf);
}

/*
 * Used to obtain Sense Data from underlying Linux/SCSI struct scsi_cmnd
 */
static int transport_get_sense_data(struct se_cmd *cmd)
{
	unsigned char *buffer = cmd->sense_buffer, *sense_buffer = NULL;
	struct se_device *dev;
	struct se_task *task = NULL, *task_tmp;
	unsigned long flags;
	u32 offset = 0;

	WARN_ON(!cmd->se_lun);

	spin_lock_irqsave(&cmd->t_state_lock, flags);
	if (cmd->se_cmd_flags & SCF_SENT_CHECK_CONDITION) {
		spin_unlock_irqrestore(&cmd->t_state_lock, flags);
		return 0;
	}

	list_for_each_entry_safe(task, task_tmp,
				&cmd->t_task_list, t_list) {

		if (!task->task_sense)
			continue;

		dev = task->se_dev;
		if (!dev)
			continue;

		if (!dev->transport->get_sense_buffer) {
			pr_err("dev->transport->get_sense_buffer"
					" is NULL\n");
			continue;
		}

		sense_buffer = dev->transport->get_sense_buffer(task);
		if (!sense_buffer) {
			pr_err("ITT[0x%08x]_TASK[%d]: Unable to locate"
				" sense buffer for task with sense\n",
				cmd->se_tfo->get_task_tag(cmd), task->task_no);
			continue;
		}
		spin_unlock_irqrestore(&cmd->t_state_lock, flags);

		offset = cmd->se_tfo->set_fabric_sense_len(cmd,
				TRANSPORT_SENSE_BUFFER);

		memcpy(&buffer[offset], sense_buffer,
				TRANSPORT_SENSE_BUFFER);
		cmd->scsi_status = task->task_scsi_status;
		/* Automatically padded */
		cmd->scsi_sense_length =
				(TRANSPORT_SENSE_BUFFER + offset);

		pr_debug("HBA_[%u]_PLUG[%s]: Set SAM STATUS: 0x%02x"
				" and sense\n",
			dev->se_hba->hba_id, dev->transport->name,
				cmd->scsi_status);
		return 0;
	}
	spin_unlock_irqrestore(&cmd->t_state_lock, flags);

	return -1;
}

static int
transport_handle_reservation_conflict(struct se_cmd *cmd)
{
	cmd->transport_wait_for_tasks = &transport_nop_wait_for_tasks;
	cmd->se_cmd_flags |= SCF_SCSI_CDB_EXCEPTION;
	cmd->se_cmd_flags |= SCF_SCSI_RESERVATION_CONFLICT;
	cmd->scsi_status = SAM_STAT_RESERVATION_CONFLICT;
	/*
	 * For UA Interlock Code 11b, a RESERVATION CONFLICT will
	 * establish a UNIT ATTENTION with PREVIOUS RESERVATION
	 * CONFLICT STATUS.
	 *
	 * See spc4r17, section 7.4.6 Control Mode Page, Table 349
	 */
	if (cmd->se_sess &&
	    cmd->se_dev->se_sub_dev->se_dev_attrib.emulate_ua_intlck_ctrl == 2)
		core_scsi3_ua_allocate(cmd->se_sess->se_node_acl,
			cmd->orig_fe_lun, 0x2C,
			ASCQ_2CH_PREVIOUS_RESERVATION_CONFLICT_STATUS);
	return -EINVAL;
}

static inline long long transport_dev_end_lba(struct se_device *dev)
{
	return dev->transport->get_blocks(dev) + 1;
}

static int transport_cmd_get_valid_sectors(struct se_cmd *cmd)
{
	struct se_device *dev = cmd->se_dev;
	u32 sectors;

	if (dev->transport->get_device_type(dev) != TYPE_DISK)
		return 0;

	sectors = (cmd->data_length / dev->se_sub_dev->se_dev_attrib.block_size);

	if ((cmd->t_task_lba + sectors) > transport_dev_end_lba(dev)) {
		pr_err("LBA: %llu Sectors: %u exceeds"
			" transport_dev_end_lba(): %llu\n",
			cmd->t_task_lba, sectors,
			transport_dev_end_lba(dev));
		return -EINVAL;
	}

	return 0;
}

static int target_check_write_same_discard(unsigned char *flags, struct se_device *dev)
{
	/*
	 * Determine if the received WRITE_SAME is used to for direct
	 * passthrough into Linux/SCSI with struct request via TCM/pSCSI
	 * or we are signaling the use of internal WRITE_SAME + UNMAP=1
	 * emulation for -> Linux/BLOCK disbard with TCM/IBLOCK code.
	 */
	int passthrough = (dev->transport->transport_type ==
				TRANSPORT_PLUGIN_PHBA_PDEV);

	if (!passthrough) {
		if ((flags[0] & 0x04) || (flags[0] & 0x02)) {
			pr_err("WRITE_SAME PBDATA and LBDATA"
				" bits not supported for Block Discard"
				" Emulation\n");
			return -ENOSYS;
		}
		/*
		 * Currently for the emulated case we only accept
		 * tpws with the UNMAP=1 bit set.
		 */
		if (!(flags[0] & 0x08)) {
			pr_err("WRITE_SAME w/o UNMAP bit not"
				" supported for Block Discard Emulation\n");
			return -ENOSYS;
		}
	}

	return 0;
}

/*	transport_generic_cmd_sequencer():
 *
 *	Generic Command Sequencer that should work for most DAS transport
 *	drivers.
 *
 *	Called from transport_generic_allocate_tasks() in the $FABRIC_MOD
 *	RX Thread.
 *
 *	FIXME: Need to support other SCSI OPCODES where as well.
 */
static int transport_generic_cmd_sequencer(
	struct se_cmd *cmd,
	unsigned char *cdb)
{
	struct se_device *dev = cmd->se_dev;
	struct se_subsystem_dev *su_dev = dev->se_sub_dev;
	int ret = 0, sector_ret = 0, passthrough;
	u32 sectors = 0, size = 0, pr_reg_type = 0;
	u16 service_action;
	u8 alua_ascq = 0;
	/*
	 * Check for an existing UNIT ATTENTION condition
	 */
	if (core_scsi3_ua_check(cmd, cdb) < 0) {
		cmd->transport_wait_for_tasks =
				&transport_nop_wait_for_tasks;
		cmd->se_cmd_flags |= SCF_SCSI_CDB_EXCEPTION;
		cmd->scsi_sense_reason = TCM_CHECK_CONDITION_UNIT_ATTENTION;
		return -EINVAL;
	}
	/*
	 * Check status of Asymmetric Logical Unit Assignment port
	 */
	ret = su_dev->t10_alua.alua_state_check(cmd, cdb, &alua_ascq);
	if (ret != 0) {
		cmd->transport_wait_for_tasks = &transport_nop_wait_for_tasks;
		/*
		 * Set SCSI additional sense code (ASC) to 'LUN Not Accessible';
		 * The ALUA additional sense code qualifier (ASCQ) is determined
		 * by the ALUA primary or secondary access state..
		 */
		if (ret > 0) {
#if 0
			pr_debug("[%s]: ALUA TG Port not available,"
				" SenseKey: NOT_READY, ASC/ASCQ: 0x04/0x%02x\n",
				cmd->se_tfo->get_fabric_name(), alua_ascq);
#endif
			transport_set_sense_codes(cmd, 0x04, alua_ascq);
			cmd->se_cmd_flags |= SCF_SCSI_CDB_EXCEPTION;
			cmd->scsi_sense_reason = TCM_CHECK_CONDITION_NOT_READY;
			return -EINVAL;
		}
		goto out_invalid_cdb_field;
	}
	/*
	 * Check status for SPC-3 Persistent Reservations
	 */
	if (su_dev->t10_pr.pr_ops.t10_reservation_check(cmd, &pr_reg_type) != 0) {
		if (su_dev->t10_pr.pr_ops.t10_seq_non_holder(
					cmd, cdb, pr_reg_type) != 0)
			return transport_handle_reservation_conflict(cmd);
		/*
		 * This means the CDB is allowed for the SCSI Initiator port
		 * when said port is *NOT* holding the legacy SPC-2 or
		 * SPC-3 Persistent Reservation.
		 */
	}

	switch (cdb[0]) {
	case READ_6:
		sectors = transport_get_sectors_6(cdb, cmd, &sector_ret);
		if (sector_ret)
			goto out_unsupported_cdb;
		size = transport_get_size(sectors, cdb, cmd);
		cmd->transport_split_cdb = &split_cdb_XX_6;
		cmd->t_task_lba = transport_lba_21(cdb);
		cmd->se_cmd_flags |= SCF_SCSI_DATA_SG_IO_CDB;
		break;
	case READ_10:
		sectors = transport_get_sectors_10(cdb, cmd, &sector_ret);
		if (sector_ret)
			goto out_unsupported_cdb;
		size = transport_get_size(sectors, cdb, cmd);
		cmd->transport_split_cdb = &split_cdb_XX_10;
		cmd->t_task_lba = transport_lba_32(cdb);
		cmd->se_cmd_flags |= SCF_SCSI_DATA_SG_IO_CDB;
		break;
	case READ_12:
		sectors = transport_get_sectors_12(cdb, cmd, &sector_ret);
		if (sector_ret)
			goto out_unsupported_cdb;
		size = transport_get_size(sectors, cdb, cmd);
		cmd->transport_split_cdb = &split_cdb_XX_12;
		cmd->t_task_lba = transport_lba_32(cdb);
		cmd->se_cmd_flags |= SCF_SCSI_DATA_SG_IO_CDB;
		break;
	case READ_16:
		sectors = transport_get_sectors_16(cdb, cmd, &sector_ret);
		if (sector_ret)
			goto out_unsupported_cdb;
		size = transport_get_size(sectors, cdb, cmd);
		cmd->transport_split_cdb = &split_cdb_XX_16;
		cmd->t_task_lba = transport_lba_64(cdb);
		cmd->se_cmd_flags |= SCF_SCSI_DATA_SG_IO_CDB;
		break;
	case WRITE_6:
		sectors = transport_get_sectors_6(cdb, cmd, &sector_ret);
		if (sector_ret)
			goto out_unsupported_cdb;
		size = transport_get_size(sectors, cdb, cmd);
		cmd->transport_split_cdb = &split_cdb_XX_6;
		cmd->t_task_lba = transport_lba_21(cdb);
		cmd->se_cmd_flags |= SCF_SCSI_DATA_SG_IO_CDB;
		break;
	case WRITE_10:
		sectors = transport_get_sectors_10(cdb, cmd, &sector_ret);
		if (sector_ret)
			goto out_unsupported_cdb;
		size = transport_get_size(sectors, cdb, cmd);
		cmd->transport_split_cdb = &split_cdb_XX_10;
		cmd->t_task_lba = transport_lba_32(cdb);
		cmd->t_tasks_fua = (cdb[1] & 0x8);
		cmd->se_cmd_flags |= SCF_SCSI_DATA_SG_IO_CDB;
		break;
	case WRITE_12:
		sectors = transport_get_sectors_12(cdb, cmd, &sector_ret);
		if (sector_ret)
			goto out_unsupported_cdb;
		size = transport_get_size(sectors, cdb, cmd);
		cmd->transport_split_cdb = &split_cdb_XX_12;
		cmd->t_task_lba = transport_lba_32(cdb);
		cmd->t_tasks_fua = (cdb[1] & 0x8);
		cmd->se_cmd_flags |= SCF_SCSI_DATA_SG_IO_CDB;
		break;
	case WRITE_16:
		sectors = transport_get_sectors_16(cdb, cmd, &sector_ret);
		if (sector_ret)
			goto out_unsupported_cdb;
		size = transport_get_size(sectors, cdb, cmd);
		cmd->transport_split_cdb = &split_cdb_XX_16;
		cmd->t_task_lba = transport_lba_64(cdb);
		cmd->t_tasks_fua = (cdb[1] & 0x8);
		cmd->se_cmd_flags |= SCF_SCSI_DATA_SG_IO_CDB;
		break;
	case XDWRITEREAD_10:
		if ((cmd->data_direction != DMA_TO_DEVICE) ||
		    !(cmd->t_tasks_bidi))
			goto out_invalid_cdb_field;
		sectors = transport_get_sectors_10(cdb, cmd, &sector_ret);
		if (sector_ret)
			goto out_unsupported_cdb;
		size = transport_get_size(sectors, cdb, cmd);
		cmd->transport_split_cdb = &split_cdb_XX_10;
		cmd->t_task_lba = transport_lba_32(cdb);
		cmd->se_cmd_flags |= SCF_SCSI_DATA_SG_IO_CDB;
		passthrough = (dev->transport->transport_type ==
				TRANSPORT_PLUGIN_PHBA_PDEV);
		/*
		 * Skip the remaining assignments for TCM/PSCSI passthrough
		 */
		if (passthrough)
			break;
		/*
		 * Setup BIDI XOR callback to be run during transport_generic_complete_ok()
		 */
		cmd->transport_complete_callback = &transport_xor_callback;
		cmd->t_tasks_fua = (cdb[1] & 0x8);
		break;
	case VARIABLE_LENGTH_CMD:
		service_action = get_unaligned_be16(&cdb[8]);
		/*
		 * Determine if this is TCM/PSCSI device and we should disable
		 * internal emulation for this CDB.
		 */
		passthrough = (dev->transport->transport_type ==
					TRANSPORT_PLUGIN_PHBA_PDEV);

		switch (service_action) {
		case XDWRITEREAD_32:
			sectors = transport_get_sectors_32(cdb, cmd, &sector_ret);
			if (sector_ret)
				goto out_unsupported_cdb;
			size = transport_get_size(sectors, cdb, cmd);
			/*
			 * Use WRITE_32 and READ_32 opcodes for the emulated
			 * XDWRITE_READ_32 logic.
			 */
			cmd->transport_split_cdb = &split_cdb_XX_32;
			cmd->t_task_lba = transport_lba_64_ext(cdb);
			cmd->se_cmd_flags |= SCF_SCSI_DATA_SG_IO_CDB;

			/*
			 * Skip the remaining assignments for TCM/PSCSI passthrough
			 */
			if (passthrough)
				break;

			/*
			 * Setup BIDI XOR callback to be run during
			 * transport_generic_complete_ok()
			 */
			cmd->transport_complete_callback = &transport_xor_callback;
			cmd->t_tasks_fua = (cdb[10] & 0x8);
			break;
		case WRITE_SAME_32:
			sectors = transport_get_sectors_32(cdb, cmd, &sector_ret);
			if (sector_ret)
				goto out_unsupported_cdb;

			if (sectors)
				size = transport_get_size(1, cdb, cmd);
			else {
				pr_err("WSNZ=1, WRITE_SAME w/sectors=0 not"
				       " supported\n");
				goto out_invalid_cdb_field;
			}

			cmd->t_task_lba = get_unaligned_be64(&cdb[12]);
			cmd->se_cmd_flags |= SCF_SCSI_CONTROL_SG_IO_CDB;

			if (target_check_write_same_discard(&cdb[10], dev) < 0)
				goto out_invalid_cdb_field;

			break;
		default:
			pr_err("VARIABLE_LENGTH_CMD service action"
				" 0x%04x not supported\n", service_action);
			goto out_unsupported_cdb;
		}
		break;
	case MAINTENANCE_IN:
		if (dev->transport->get_device_type(dev) != TYPE_ROM) {
			/* MAINTENANCE_IN from SCC-2 */
			/*
			 * Check for emulated MI_REPORT_TARGET_PGS.
			 */
			if (cdb[1] == MI_REPORT_TARGET_PGS) {
				cmd->transport_emulate_cdb =
				(su_dev->t10_alua.alua_type ==
				 SPC3_ALUA_EMULATED) ?
				core_emulate_report_target_port_groups :
				NULL;
			}
			size = (cdb[6] << 24) | (cdb[7] << 16) |
			       (cdb[8] << 8) | cdb[9];
		} else {
			/* GPCMD_SEND_KEY from multi media commands */
			size = (cdb[8] << 8) + cdb[9];
		}
		cmd->se_cmd_flags |= SCF_SCSI_CONTROL_SG_IO_CDB;
		break;
	case MODE_SELECT:
		size = cdb[4];
		cmd->se_cmd_flags |= SCF_SCSI_CONTROL_SG_IO_CDB;
		break;
	case MODE_SELECT_10:
		size = (cdb[7] << 8) + cdb[8];
		cmd->se_cmd_flags |= SCF_SCSI_CONTROL_SG_IO_CDB;
		break;
	case MODE_SENSE:
		size = cdb[4];
		cmd->se_cmd_flags |= SCF_SCSI_CONTROL_SG_IO_CDB;
		break;
	case MODE_SENSE_10:
	case GPCMD_READ_BUFFER_CAPACITY:
	case GPCMD_SEND_OPC:
	case LOG_SELECT:
	case LOG_SENSE:
		size = (cdb[7] << 8) + cdb[8];
		cmd->se_cmd_flags |= SCF_SCSI_CONTROL_SG_IO_CDB;
		break;
	case READ_BLOCK_LIMITS:
		size = READ_BLOCK_LEN;
		cmd->se_cmd_flags |= SCF_SCSI_CONTROL_SG_IO_CDB;
		break;
	case GPCMD_GET_CONFIGURATION:
	case GPCMD_READ_FORMAT_CAPACITIES:
	case GPCMD_READ_DISC_INFO:
	case GPCMD_READ_TRACK_RZONE_INFO:
		size = (cdb[7] << 8) + cdb[8];
		cmd->se_cmd_flags |= SCF_SCSI_CONTROL_SG_IO_CDB;
		break;
	case PERSISTENT_RESERVE_IN:
	case PERSISTENT_RESERVE_OUT:
		cmd->transport_emulate_cdb =
			(su_dev->t10_pr.res_type ==
			 SPC3_PERSISTENT_RESERVATIONS) ?
			core_scsi3_emulate_pr : NULL;
		size = (cdb[7] << 8) + cdb[8];
		cmd->se_cmd_flags |= SCF_SCSI_CONTROL_SG_IO_CDB;
		break;
	case GPCMD_MECHANISM_STATUS:
	case GPCMD_READ_DVD_STRUCTURE:
		size = (cdb[8] << 8) + cdb[9];
		cmd->se_cmd_flags |= SCF_SCSI_CONTROL_SG_IO_CDB;
		break;
	case READ_POSITION:
		size = READ_POSITION_LEN;
		cmd->se_cmd_flags |= SCF_SCSI_CONTROL_SG_IO_CDB;
		break;
	case MAINTENANCE_OUT:
		if (dev->transport->get_device_type(dev) != TYPE_ROM) {
			/* MAINTENANCE_OUT from SCC-2
			 *
			 * Check for emulated MO_SET_TARGET_PGS.
			 */
			if (cdb[1] == MO_SET_TARGET_PGS) {
				cmd->transport_emulate_cdb =
				(su_dev->t10_alua.alua_type ==
					SPC3_ALUA_EMULATED) ?
				core_emulate_set_target_port_groups :
				NULL;
			}

			size = (cdb[6] << 24) | (cdb[7] << 16) |
			       (cdb[8] << 8) | cdb[9];
		} else  {
			/* GPCMD_REPORT_KEY from multi media commands */
			size = (cdb[8] << 8) + cdb[9];
		}
		cmd->se_cmd_flags |= SCF_SCSI_CONTROL_SG_IO_CDB;
		break;
	case INQUIRY:
		size = (cdb[3] << 8) + cdb[4];
		/*
		 * Do implict HEAD_OF_QUEUE processing for INQUIRY.
		 * See spc4r17 section 5.3
		 */
		if (cmd->se_dev->dev_task_attr_type == SAM_TASK_ATTR_EMULATED)
			cmd->sam_task_attr = MSG_HEAD_TAG;
		cmd->se_cmd_flags |= SCF_SCSI_CONTROL_SG_IO_CDB;
		break;
	case READ_BUFFER:
		size = (cdb[6] << 16) + (cdb[7] << 8) + cdb[8];
		cmd->se_cmd_flags |= SCF_SCSI_CONTROL_SG_IO_CDB;
		break;
	case READ_CAPACITY:
		size = READ_CAP_LEN;
		cmd->se_cmd_flags |= SCF_SCSI_CONTROL_SG_IO_CDB;
		break;
	case READ_MEDIA_SERIAL_NUMBER:
	case SECURITY_PROTOCOL_IN:
	case SECURITY_PROTOCOL_OUT:
		size = (cdb[6] << 24) | (cdb[7] << 16) | (cdb[8] << 8) | cdb[9];
		cmd->se_cmd_flags |= SCF_SCSI_CONTROL_SG_IO_CDB;
		break;
	case SERVICE_ACTION_IN:
	case ACCESS_CONTROL_IN:
	case ACCESS_CONTROL_OUT:
	case EXTENDED_COPY:
	case READ_ATTRIBUTE:
	case RECEIVE_COPY_RESULTS:
	case WRITE_ATTRIBUTE:
		size = (cdb[10] << 24) | (cdb[11] << 16) |
		       (cdb[12] << 8) | cdb[13];
		cmd->se_cmd_flags |= SCF_SCSI_CONTROL_SG_IO_CDB;
		break;
	case RECEIVE_DIAGNOSTIC:
	case SEND_DIAGNOSTIC:
		size = (cdb[3] << 8) | cdb[4];
		cmd->se_cmd_flags |= SCF_SCSI_CONTROL_SG_IO_CDB;
		break;
/* #warning FIXME: Figure out correct GPCMD_READ_CD blocksize. */
#if 0
	case GPCMD_READ_CD:
		sectors = (cdb[6] << 16) + (cdb[7] << 8) + cdb[8];
		size = (2336 * sectors);
		cmd->se_cmd_flags |= SCF_SCSI_CONTROL_SG_IO_CDB;
		break;
#endif
	case READ_TOC:
		size = cdb[8];
		cmd->se_cmd_flags |= SCF_SCSI_CONTROL_SG_IO_CDB;
		break;
	case REQUEST_SENSE:
		size = cdb[4];
		cmd->se_cmd_flags |= SCF_SCSI_CONTROL_SG_IO_CDB;
		break;
	case READ_ELEMENT_STATUS:
		size = 65536 * cdb[7] + 256 * cdb[8] + cdb[9];
		cmd->se_cmd_flags |= SCF_SCSI_CONTROL_SG_IO_CDB;
		break;
	case WRITE_BUFFER:
		size = (cdb[6] << 16) + (cdb[7] << 8) + cdb[8];
		cmd->se_cmd_flags |= SCF_SCSI_CONTROL_SG_IO_CDB;
		break;
	case RESERVE:
	case RESERVE_10:
		/*
		 * The SPC-2 RESERVE does not contain a size in the SCSI CDB.
		 * Assume the passthrough or $FABRIC_MOD will tell us about it.
		 */
		if (cdb[0] == RESERVE_10)
			size = (cdb[7] << 8) | cdb[8];
		else
			size = cmd->data_length;

		/*
		 * Setup the legacy emulated handler for SPC-2 and
		 * >= SPC-3 compatible reservation handling (CRH=1)
		 * Otherwise, we assume the underlying SCSI logic is
		 * is running in SPC_PASSTHROUGH, and wants reservations
		 * emulation disabled.
		 */
		cmd->transport_emulate_cdb =
				(su_dev->t10_pr.res_type !=
				 SPC_PASSTHROUGH) ?
				core_scsi2_emulate_crh : NULL;
		cmd->se_cmd_flags |= SCF_SCSI_NON_DATA_CDB;
		break;
	case RELEASE:
	case RELEASE_10:
		/*
		 * The SPC-2 RELEASE does not contain a size in the SCSI CDB.
		 * Assume the passthrough or $FABRIC_MOD will tell us about it.
		*/
		if (cdb[0] == RELEASE_10)
			size = (cdb[7] << 8) | cdb[8];
		else
			size = cmd->data_length;

		cmd->transport_emulate_cdb =
				(su_dev->t10_pr.res_type !=
				 SPC_PASSTHROUGH) ?
				core_scsi2_emulate_crh : NULL;
		cmd->se_cmd_flags |= SCF_SCSI_NON_DATA_CDB;
		break;
	case SYNCHRONIZE_CACHE:
	case 0x91: /* SYNCHRONIZE_CACHE_16: */
		/*
		 * Extract LBA and range to be flushed for emulated SYNCHRONIZE_CACHE
		 */
		if (cdb[0] == SYNCHRONIZE_CACHE) {
			sectors = transport_get_sectors_10(cdb, cmd, &sector_ret);
			cmd->t_task_lba = transport_lba_32(cdb);
		} else {
			sectors = transport_get_sectors_16(cdb, cmd, &sector_ret);
			cmd->t_task_lba = transport_lba_64(cdb);
		}
		if (sector_ret)
			goto out_unsupported_cdb;

		size = transport_get_size(sectors, cdb, cmd);
		cmd->se_cmd_flags |= SCF_SCSI_NON_DATA_CDB;

		/*
		 * For TCM/pSCSI passthrough, skip cmd->transport_emulate_cdb()
		 */
		if (dev->transport->transport_type == TRANSPORT_PLUGIN_PHBA_PDEV)
			break;
		/*
		 * Set SCF_EMULATE_CDB_ASYNC to ensure asynchronous operation
		 * for SYNCHRONIZE_CACHE* Immed=1 case in __transport_execute_tasks()
		 */
		cmd->se_cmd_flags |= SCF_EMULATE_CDB_ASYNC;
		/*
		 * Check to ensure that LBA + Range does not exceed past end of
		 * device for IBLOCK and FILEIO ->do_sync_cache() backend calls
		 */
		if ((cmd->t_task_lba != 0) || (sectors != 0)) {
			if (transport_cmd_get_valid_sectors(cmd) < 0)
				goto out_invalid_cdb_field;
		}
		break;
	case UNMAP:
		size = get_unaligned_be16(&cdb[7]);
		cmd->se_cmd_flags |= SCF_SCSI_CONTROL_SG_IO_CDB;
		break;
	case WRITE_SAME_16:
		sectors = transport_get_sectors_16(cdb, cmd, &sector_ret);
		if (sector_ret)
			goto out_unsupported_cdb;

		if (sectors)
			size = transport_get_size(1, cdb, cmd);
		else {
			pr_err("WSNZ=1, WRITE_SAME w/sectors=0 not supported\n");
			goto out_invalid_cdb_field;
		}

		cmd->t_task_lba = get_unaligned_be64(&cdb[2]);
<<<<<<< HEAD
		passthrough = (dev->transport->transport_type ==
				TRANSPORT_PLUGIN_PHBA_PDEV);
		/*
		 * Determine if the received WRITE_SAME_16 is used to for direct
		 * passthrough into Linux/SCSI with struct request via TCM/pSCSI
		 * or we are signaling the use of internal WRITE_SAME + UNMAP=1
		 * emulation for -> Linux/BLOCK disbard with TCM/IBLOCK and
		 * TCM/FILEIO subsystem plugin backstores.
		 */
		if (!passthrough) {
			if ((cdb[1] & 0x04) || (cdb[1] & 0x02)) {
				pr_err("WRITE_SAME PBDATA and LBDATA"
					" bits not supported for Block Discard"
					" Emulation\n");
				goto out_invalid_cdb_field;
			}
			/*
			 * Currently for the emulated case we only accept
			 * tpws with the UNMAP=1 bit set.
			 */
			if (!(cdb[1] & 0x08)) {
				pr_err("WRITE_SAME w/o UNMAP bit not "
					" supported for Block Discard Emulation\n");
				goto out_invalid_cdb_field;
			}
=======
		cmd->se_cmd_flags |= SCF_SCSI_CONTROL_SG_IO_CDB;

		if (target_check_write_same_discard(&cdb[1], dev) < 0)
			goto out_invalid_cdb_field;
		break;
	case WRITE_SAME:
		sectors = transport_get_sectors_10(cdb, cmd, &sector_ret);
		if (sector_ret)
			goto out_unsupported_cdb;

		if (sectors)
			size = transport_get_size(1, cdb, cmd);
		else {
			pr_err("WSNZ=1, WRITE_SAME w/sectors=0 not supported\n");
			goto out_invalid_cdb_field;
>>>>>>> cbbfa38f
		}

		cmd->t_task_lba = get_unaligned_be32(&cdb[2]);
		cmd->se_cmd_flags |= SCF_SCSI_CONTROL_SG_IO_CDB;
		/*
		 * Follow sbcr26 with WRITE_SAME (10) and check for the existence
		 * of byte 1 bit 3 UNMAP instead of original reserved field
		 */
		if (target_check_write_same_discard(&cdb[1], dev) < 0)
			goto out_invalid_cdb_field;
		break;
	case ALLOW_MEDIUM_REMOVAL:
	case GPCMD_CLOSE_TRACK:
	case ERASE:
	case INITIALIZE_ELEMENT_STATUS:
	case GPCMD_LOAD_UNLOAD:
	case REZERO_UNIT:
	case SEEK_10:
	case GPCMD_SET_SPEED:
	case SPACE:
	case START_STOP:
	case TEST_UNIT_READY:
	case VERIFY:
	case WRITE_FILEMARKS:
	case MOVE_MEDIUM:
		cmd->se_cmd_flags |= SCF_SCSI_NON_DATA_CDB;
		break;
	case REPORT_LUNS:
		cmd->transport_emulate_cdb =
				transport_core_report_lun_response;
		size = (cdb[6] << 24) | (cdb[7] << 16) | (cdb[8] << 8) | cdb[9];
		/*
		 * Do implict HEAD_OF_QUEUE processing for REPORT_LUNS
		 * See spc4r17 section 5.3
		 */
		if (cmd->se_dev->dev_task_attr_type == SAM_TASK_ATTR_EMULATED)
			cmd->sam_task_attr = MSG_HEAD_TAG;
		cmd->se_cmd_flags |= SCF_SCSI_CONTROL_SG_IO_CDB;
		break;
	default:
		pr_warn("TARGET_CORE[%s]: Unsupported SCSI Opcode"
			" 0x%02x, sending CHECK_CONDITION.\n",
			cmd->se_tfo->get_fabric_name(), cdb[0]);
		cmd->transport_wait_for_tasks = &transport_nop_wait_for_tasks;
		goto out_unsupported_cdb;
	}

	if (size != cmd->data_length) {
		pr_warn("TARGET_CORE[%s]: Expected Transfer Length:"
			" %u does not match SCSI CDB Length: %u for SAM Opcode:"
			" 0x%02x\n", cmd->se_tfo->get_fabric_name(),
				cmd->data_length, size, cdb[0]);

		cmd->cmd_spdtl = size;

		if (cmd->data_direction == DMA_TO_DEVICE) {
			pr_err("Rejecting underflow/overflow"
					" WRITE data\n");
			goto out_invalid_cdb_field;
		}
		/*
		 * Reject READ_* or WRITE_* with overflow/underflow for
		 * type SCF_SCSI_DATA_SG_IO_CDB.
		 */
		if (!ret && (dev->se_sub_dev->se_dev_attrib.block_size != 512))  {
			pr_err("Failing OVERFLOW/UNDERFLOW for LBA op"
				" CDB on non 512-byte sector setup subsystem"
				" plugin: %s\n", dev->transport->name);
			/* Returns CHECK_CONDITION + INVALID_CDB_FIELD */
			goto out_invalid_cdb_field;
		}

		if (size > cmd->data_length) {
			cmd->se_cmd_flags |= SCF_OVERFLOW_BIT;
			cmd->residual_count = (size - cmd->data_length);
		} else {
			cmd->se_cmd_flags |= SCF_UNDERFLOW_BIT;
			cmd->residual_count = (cmd->data_length - size);
		}
		cmd->data_length = size;
	}

	/* Let's limit control cdbs to a page, for simplicity's sake. */
	if ((cmd->se_cmd_flags & SCF_SCSI_CONTROL_SG_IO_CDB) &&
	    size > PAGE_SIZE)
		goto out_invalid_cdb_field;

	transport_set_supported_SAM_opcode(cmd);
	return ret;

out_unsupported_cdb:
	cmd->se_cmd_flags |= SCF_SCSI_CDB_EXCEPTION;
	cmd->scsi_sense_reason = TCM_UNSUPPORTED_SCSI_OPCODE;
	return -EINVAL;
out_invalid_cdb_field:
	cmd->se_cmd_flags |= SCF_SCSI_CDB_EXCEPTION;
	cmd->scsi_sense_reason = TCM_INVALID_CDB_FIELD;
	return -EINVAL;
}

/*
 * Called from transport_generic_complete_ok() and
 * transport_generic_request_failure() to determine which dormant/delayed
 * and ordered cmds need to have their tasks added to the execution queue.
 */
static void transport_complete_task_attr(struct se_cmd *cmd)
{
	struct se_device *dev = cmd->se_dev;
	struct se_cmd *cmd_p, *cmd_tmp;
	int new_active_tasks = 0;

	if (cmd->sam_task_attr == MSG_SIMPLE_TAG) {
		atomic_dec(&dev->simple_cmds);
		smp_mb__after_atomic_dec();
		dev->dev_cur_ordered_id++;
		pr_debug("Incremented dev->dev_cur_ordered_id: %u for"
			" SIMPLE: %u\n", dev->dev_cur_ordered_id,
			cmd->se_ordered_id);
	} else if (cmd->sam_task_attr == MSG_HEAD_TAG) {
		atomic_dec(&dev->dev_hoq_count);
		smp_mb__after_atomic_dec();
		dev->dev_cur_ordered_id++;
		pr_debug("Incremented dev_cur_ordered_id: %u for"
			" HEAD_OF_QUEUE: %u\n", dev->dev_cur_ordered_id,
			cmd->se_ordered_id);
	} else if (cmd->sam_task_attr == MSG_ORDERED_TAG) {
		spin_lock(&dev->ordered_cmd_lock);
		list_del(&cmd->se_ordered_node);
		atomic_dec(&dev->dev_ordered_sync);
		smp_mb__after_atomic_dec();
		spin_unlock(&dev->ordered_cmd_lock);

		dev->dev_cur_ordered_id++;
		pr_debug("Incremented dev_cur_ordered_id: %u for ORDERED:"
			" %u\n", dev->dev_cur_ordered_id, cmd->se_ordered_id);
	}
	/*
	 * Process all commands up to the last received
	 * ORDERED task attribute which requires another blocking
	 * boundary
	 */
	spin_lock(&dev->delayed_cmd_lock);
	list_for_each_entry_safe(cmd_p, cmd_tmp,
			&dev->delayed_cmd_list, se_delayed_node) {

		list_del(&cmd_p->se_delayed_node);
		spin_unlock(&dev->delayed_cmd_lock);

		pr_debug("Calling add_tasks() for"
			" cmd_p: 0x%02x Task Attr: 0x%02x"
			" Dormant -> Active, se_ordered_id: %u\n",
			cmd_p->t_task_cdb[0],
			cmd_p->sam_task_attr, cmd_p->se_ordered_id);

		transport_add_tasks_from_cmd(cmd_p);
		new_active_tasks++;

		spin_lock(&dev->delayed_cmd_lock);
		if (cmd_p->sam_task_attr == MSG_ORDERED_TAG)
			break;
	}
	spin_unlock(&dev->delayed_cmd_lock);
	/*
	 * If new tasks have become active, wake up the transport thread
	 * to do the processing of the Active tasks.
	 */
	if (new_active_tasks != 0)
		wake_up_interruptible(&dev->dev_queue_obj.thread_wq);
}

static int transport_complete_qf(struct se_cmd *cmd)
{
	int ret = 0;

	if (cmd->se_cmd_flags & SCF_TRANSPORT_TASK_SENSE)
		return cmd->se_tfo->queue_status(cmd);

	switch (cmd->data_direction) {
	case DMA_FROM_DEVICE:
		ret = cmd->se_tfo->queue_data_in(cmd);
		break;
	case DMA_TO_DEVICE:
		if (cmd->t_bidi_data_sg) {
			ret = cmd->se_tfo->queue_data_in(cmd);
			if (ret < 0)
				return ret;
		}
		/* Fall through for DMA_TO_DEVICE */
	case DMA_NONE:
		ret = cmd->se_tfo->queue_status(cmd);
		break;
	default:
		break;
	}

	return ret;
}

static void transport_handle_queue_full(
	struct se_cmd *cmd,
	struct se_device *dev,
	int (*qf_callback)(struct se_cmd *))
{
	spin_lock_irq(&dev->qf_cmd_lock);
	cmd->se_cmd_flags |= SCF_EMULATE_QUEUE_FULL;
	cmd->transport_qf_callback = qf_callback;
	list_add_tail(&cmd->se_qf_node, &cmd->se_dev->qf_cmd_list);
	atomic_inc(&dev->dev_qf_count);
	smp_mb__after_atomic_inc();
	spin_unlock_irq(&cmd->se_dev->qf_cmd_lock);

	schedule_work(&cmd->se_dev->qf_work_queue);
}

static void transport_generic_complete_ok(struct se_cmd *cmd)
{
	int reason = 0, ret;
	/*
	 * Check if we need to move delayed/dormant tasks from cmds on the
	 * delayed execution list after a HEAD_OF_QUEUE or ORDERED Task
	 * Attribute.
	 */
	if (cmd->se_dev->dev_task_attr_type == SAM_TASK_ATTR_EMULATED)
		transport_complete_task_attr(cmd);
	/*
	 * Check to schedule QUEUE_FULL work, or execute an existing
	 * cmd->transport_qf_callback()
	 */
	if (atomic_read(&cmd->se_dev->dev_qf_count) != 0)
		schedule_work(&cmd->se_dev->qf_work_queue);

	if (cmd->transport_qf_callback) {
		ret = cmd->transport_qf_callback(cmd);
		if (ret < 0)
			goto queue_full;

		cmd->transport_qf_callback = NULL;
		goto done;
	}
	/*
	 * Check if we need to retrieve a sense buffer from
	 * the struct se_cmd in question.
	 */
	if (cmd->se_cmd_flags & SCF_TRANSPORT_TASK_SENSE) {
		if (transport_get_sense_data(cmd) < 0)
			reason = TCM_NON_EXISTENT_LUN;

		/*
		 * Only set when an struct se_task->task_scsi_status returned
		 * a non GOOD status.
		 */
		if (cmd->scsi_status) {
			ret = transport_send_check_condition_and_sense(
					cmd, reason, 1);
			if (ret == -EAGAIN)
				goto queue_full;

			transport_lun_remove_cmd(cmd);
			transport_cmd_check_stop_to_fabric(cmd);
			return;
		}
	}
	/*
	 * Check for a callback, used by amongst other things
	 * XDWRITE_READ_10 emulation.
	 */
	if (cmd->transport_complete_callback)
		cmd->transport_complete_callback(cmd);

	switch (cmd->data_direction) {
	case DMA_FROM_DEVICE:
		spin_lock(&cmd->se_lun->lun_sep_lock);
		if (cmd->se_lun->lun_sep) {
			cmd->se_lun->lun_sep->sep_stats.tx_data_octets +=
					cmd->data_length;
		}
		spin_unlock(&cmd->se_lun->lun_sep_lock);

		ret = cmd->se_tfo->queue_data_in(cmd);
		if (ret == -EAGAIN)
			goto queue_full;
		break;
	case DMA_TO_DEVICE:
		spin_lock(&cmd->se_lun->lun_sep_lock);
		if (cmd->se_lun->lun_sep) {
			cmd->se_lun->lun_sep->sep_stats.rx_data_octets +=
				cmd->data_length;
		}
		spin_unlock(&cmd->se_lun->lun_sep_lock);
		/*
		 * Check if we need to send READ payload for BIDI-COMMAND
		 */
		if (cmd->t_bidi_data_sg) {
			spin_lock(&cmd->se_lun->lun_sep_lock);
			if (cmd->se_lun->lun_sep) {
				cmd->se_lun->lun_sep->sep_stats.tx_data_octets +=
					cmd->data_length;
			}
			spin_unlock(&cmd->se_lun->lun_sep_lock);
			ret = cmd->se_tfo->queue_data_in(cmd);
			if (ret == -EAGAIN)
				goto queue_full;
			break;
		}
		/* Fall through for DMA_TO_DEVICE */
	case DMA_NONE:
		ret = cmd->se_tfo->queue_status(cmd);
		if (ret == -EAGAIN)
			goto queue_full;
		break;
	default:
		break;
	}

done:
	transport_lun_remove_cmd(cmd);
	transport_cmd_check_stop_to_fabric(cmd);
	return;

queue_full:
	pr_debug("Handling complete_ok QUEUE_FULL: se_cmd: %p,"
		" data_direction: %d\n", cmd, cmd->data_direction);
	transport_handle_queue_full(cmd, cmd->se_dev, transport_complete_qf);
}

static void transport_free_dev_tasks(struct se_cmd *cmd)
{
	struct se_task *task, *task_tmp;
	unsigned long flags;

	spin_lock_irqsave(&cmd->t_state_lock, flags);
	list_for_each_entry_safe(task, task_tmp,
				&cmd->t_task_list, t_list) {
		if (atomic_read(&task->task_active))
			continue;

		kfree(task->task_sg_bidi);
		kfree(task->task_sg);

		list_del(&task->t_list);

		spin_unlock_irqrestore(&cmd->t_state_lock, flags);
		if (task->se_dev)
			task->se_dev->transport->free_task(task);
		else
			pr_err("task[%u] - task->se_dev is NULL\n",
				task->task_no);
		spin_lock_irqsave(&cmd->t_state_lock, flags);
	}
	spin_unlock_irqrestore(&cmd->t_state_lock, flags);
}

static inline void transport_free_sgl(struct scatterlist *sgl, int nents)
{
	struct scatterlist *sg;
	int count;

	for_each_sg(sgl, sg, nents, count)
		__free_page(sg_page(sg));

	kfree(sgl);
}

static inline void transport_free_pages(struct se_cmd *cmd)
{
	if (cmd->se_cmd_flags & SCF_PASSTHROUGH_SG_TO_MEM_NOALLOC)
		return;

	transport_free_sgl(cmd->t_data_sg, cmd->t_data_nents);
	cmd->t_data_sg = NULL;
	cmd->t_data_nents = 0;

	transport_free_sgl(cmd->t_bidi_data_sg, cmd->t_bidi_data_nents);
	cmd->t_bidi_data_sg = NULL;
	cmd->t_bidi_data_nents = 0;
}

static inline void transport_release_tasks(struct se_cmd *cmd)
{
	transport_free_dev_tasks(cmd);
}

static inline int transport_dec_and_check(struct se_cmd *cmd)
{
	unsigned long flags;

	spin_lock_irqsave(&cmd->t_state_lock, flags);
	if (atomic_read(&cmd->t_fe_count)) {
		if (!atomic_dec_and_test(&cmd->t_fe_count)) {
			spin_unlock_irqrestore(&cmd->t_state_lock,
					flags);
			return 1;
		}
	}

	if (atomic_read(&cmd->t_se_count)) {
		if (!atomic_dec_and_test(&cmd->t_se_count)) {
			spin_unlock_irqrestore(&cmd->t_state_lock,
					flags);
			return 1;
		}
	}
	spin_unlock_irqrestore(&cmd->t_state_lock, flags);

	return 0;
}

static void transport_release_fe_cmd(struct se_cmd *cmd)
{
	unsigned long flags;

	if (transport_dec_and_check(cmd))
		return;

	spin_lock_irqsave(&cmd->t_state_lock, flags);
	if (!atomic_read(&cmd->transport_dev_active)) {
		spin_unlock_irqrestore(&cmd->t_state_lock, flags);
		goto free_pages;
	}
	atomic_set(&cmd->transport_dev_active, 0);
	transport_all_task_dev_remove_state(cmd);
	spin_unlock_irqrestore(&cmd->t_state_lock, flags);

	transport_release_tasks(cmd);
free_pages:
	transport_free_pages(cmd);
	transport_free_se_cmd(cmd);
	cmd->se_tfo->release_cmd(cmd);
}

static int
transport_generic_remove(struct se_cmd *cmd, int session_reinstatement)
{
	unsigned long flags;

	if (transport_dec_and_check(cmd)) {
		if (session_reinstatement) {
			spin_lock_irqsave(&cmd->t_state_lock, flags);
			transport_all_task_dev_remove_state(cmd);
			spin_unlock_irqrestore(&cmd->t_state_lock,
					flags);
		}
		return 1;
	}

	spin_lock_irqsave(&cmd->t_state_lock, flags);
	if (!atomic_read(&cmd->transport_dev_active)) {
		spin_unlock_irqrestore(&cmd->t_state_lock, flags);
		goto free_pages;
	}
	atomic_set(&cmd->transport_dev_active, 0);
	transport_all_task_dev_remove_state(cmd);
	spin_unlock_irqrestore(&cmd->t_state_lock, flags);

	transport_release_tasks(cmd);

free_pages:
	transport_free_pages(cmd);
	transport_release_cmd(cmd);
	return 0;
}

/*
 * transport_generic_map_mem_to_cmd - Use fabric-alloced pages instead of
 * allocating in the core.
 * @cmd:  Associated se_cmd descriptor
 * @mem:  SGL style memory for TCM WRITE / READ
 * @sg_mem_num: Number of SGL elements
 * @mem_bidi_in: SGL style memory for TCM BIDI READ
 * @sg_mem_bidi_num: Number of BIDI READ SGL elements
 *
 * Return: nonzero return cmd was rejected for -ENOMEM or inproper usage
 * of parameters.
 */
int transport_generic_map_mem_to_cmd(
	struct se_cmd *cmd,
	struct scatterlist *sgl,
	u32 sgl_count,
	struct scatterlist *sgl_bidi,
	u32 sgl_bidi_count)
{
	if (!sgl || !sgl_count)
		return 0;

	if ((cmd->se_cmd_flags & SCF_SCSI_DATA_SG_IO_CDB) ||
	    (cmd->se_cmd_flags & SCF_SCSI_CONTROL_SG_IO_CDB)) {

		cmd->t_data_sg = sgl;
		cmd->t_data_nents = sgl_count;

		if (sgl_bidi && sgl_bidi_count) {
			cmd->t_bidi_data_sg = sgl_bidi;
			cmd->t_bidi_data_nents = sgl_bidi_count;
		}
		cmd->se_cmd_flags |= SCF_PASSTHROUGH_SG_TO_MEM_NOALLOC;
	}

	return 0;
}
EXPORT_SYMBOL(transport_generic_map_mem_to_cmd);

static int transport_new_cmd_obj(struct se_cmd *cmd)
{
	struct se_device *dev = cmd->se_dev;
	int set_counts = 1, rc, task_cdbs;

	/*
	 * Setup any BIDI READ tasks and memory from
	 * cmd->t_mem_bidi_list so the READ struct se_tasks
	 * are queued first for the non pSCSI passthrough case.
	 */
	if (cmd->t_bidi_data_sg &&
	    (dev->transport->transport_type != TRANSPORT_PLUGIN_PHBA_PDEV)) {
		rc = transport_allocate_tasks(cmd,
					      cmd->t_task_lba,
					      DMA_FROM_DEVICE,
					      cmd->t_bidi_data_sg,
					      cmd->t_bidi_data_nents);
		if (rc <= 0) {
			cmd->se_cmd_flags |= SCF_SCSI_CDB_EXCEPTION;
			cmd->scsi_sense_reason =
				TCM_LOGICAL_UNIT_COMMUNICATION_FAILURE;
			return -EINVAL;
		}
		atomic_inc(&cmd->t_fe_count);
		atomic_inc(&cmd->t_se_count);
		set_counts = 0;
	}
	/*
	 * Setup the tasks and memory from cmd->t_mem_list
	 * Note for BIDI transfers this will contain the WRITE payload
	 */
	task_cdbs = transport_allocate_tasks(cmd,
					     cmd->t_task_lba,
					     cmd->data_direction,
					     cmd->t_data_sg,
					     cmd->t_data_nents);
	if (task_cdbs <= 0) {
		cmd->se_cmd_flags |= SCF_SCSI_CDB_EXCEPTION;
		cmd->scsi_sense_reason =
			TCM_LOGICAL_UNIT_COMMUNICATION_FAILURE;
		return -EINVAL;
	}

	if (set_counts) {
		atomic_inc(&cmd->t_fe_count);
		atomic_inc(&cmd->t_se_count);
	}

	cmd->t_task_list_num = task_cdbs;

	atomic_set(&cmd->t_task_cdbs_left, task_cdbs);
	atomic_set(&cmd->t_task_cdbs_ex_left, task_cdbs);
	atomic_set(&cmd->t_task_cdbs_timeout_left, task_cdbs);
	return 0;
}

void *transport_kmap_first_data_page(struct se_cmd *cmd)
{
	struct scatterlist *sg = cmd->t_data_sg;

	BUG_ON(!sg);
	/*
	 * We need to take into account a possible offset here for fabrics like
	 * tcm_loop who may be using a contig buffer from the SCSI midlayer for
	 * control CDBs passed as SGLs via transport_generic_map_mem_to_cmd()
	 */
	return kmap(sg_page(sg)) + sg->offset;
}
EXPORT_SYMBOL(transport_kmap_first_data_page);

void transport_kunmap_first_data_page(struct se_cmd *cmd)
{
	kunmap(sg_page(cmd->t_data_sg));
}
EXPORT_SYMBOL(transport_kunmap_first_data_page);

static int
transport_generic_get_mem(struct se_cmd *cmd)
{
	u32 length = cmd->data_length;
	unsigned int nents;
	struct page *page;
	int i = 0;

	nents = DIV_ROUND_UP(length, PAGE_SIZE);
	cmd->t_data_sg = kmalloc(sizeof(struct scatterlist) * nents, GFP_KERNEL);
	if (!cmd->t_data_sg)
		return -ENOMEM;

	cmd->t_data_nents = nents;
	sg_init_table(cmd->t_data_sg, nents);

	while (length) {
		u32 page_len = min_t(u32, length, PAGE_SIZE);
		page = alloc_page(GFP_KERNEL | __GFP_ZERO);
		if (!page)
			goto out;

		sg_set_page(&cmd->t_data_sg[i], page, page_len, 0);
		length -= page_len;
		i++;
	}
	return 0;

out:
	while (i >= 0) {
		__free_page(sg_page(&cmd->t_data_sg[i]));
		i--;
	}
	kfree(cmd->t_data_sg);
	cmd->t_data_sg = NULL;
	return -ENOMEM;
}

/* Reduce sectors if they are too long for the device */
static inline sector_t transport_limit_task_sectors(
	struct se_device *dev,
	unsigned long long lba,
	sector_t sectors)
{
	sectors = min_t(sector_t, sectors, dev->se_sub_dev->se_dev_attrib.max_sectors);

	if (dev->transport->get_device_type(dev) == TYPE_DISK)
		if ((lba + sectors) > transport_dev_end_lba(dev))
			sectors = ((transport_dev_end_lba(dev) - lba) + 1);

	return sectors;
}


/*
 * This function can be used by HW target mode drivers to create a linked
 * scatterlist from all contiguously allocated struct se_task->task_sg[].
 * This is intended to be called during the completion path by TCM Core
 * when struct target_core_fabric_ops->check_task_sg_chaining is enabled.
 */
void transport_do_task_sg_chain(struct se_cmd *cmd)
{
	struct scatterlist *sg_first = NULL;
	struct scatterlist *sg_prev = NULL;
	int sg_prev_nents = 0;
	struct scatterlist *sg;
	struct se_task *task;
	u32 chained_nents = 0;
	int i;

	BUG_ON(!cmd->se_tfo->task_sg_chaining);

	/*
	 * Walk the struct se_task list and setup scatterlist chains
	 * for each contiguously allocated struct se_task->task_sg[].
	 */
	list_for_each_entry(task, &cmd->t_task_list, t_list) {
		if (!task->task_sg)
			continue;

		if (!sg_first) {
			sg_first = task->task_sg;
			chained_nents = task->task_sg_nents;
		} else {
			sg_chain(sg_prev, sg_prev_nents, task->task_sg);
			chained_nents += task->task_sg_nents;
		}
		/*
		 * For the padded tasks, use the extra SGL vector allocated
		 * in transport_allocate_data_tasks() for the sg_prev_nents
		 * offset into sg_chain() above..  The last task of a
		 * multi-task list, or a single task will not have
		 * task->task_sg_padded set..
		 */
		if (task->task_padded_sg)
			sg_prev_nents = (task->task_sg_nents + 1);
		else
			sg_prev_nents = task->task_sg_nents;

		sg_prev = task->task_sg;
	}
	/*
	 * Setup the starting pointer and total t_tasks_sg_linked_no including
	 * padding SGs for linking and to mark the end.
	 */
	cmd->t_tasks_sg_chained = sg_first;
	cmd->t_tasks_sg_chained_no = chained_nents;

	pr_debug("Setup cmd: %p cmd->t_tasks_sg_chained: %p and"
		" t_tasks_sg_chained_no: %u\n", cmd, cmd->t_tasks_sg_chained,
		cmd->t_tasks_sg_chained_no);

	for_each_sg(cmd->t_tasks_sg_chained, sg,
			cmd->t_tasks_sg_chained_no, i) {

		pr_debug("SG[%d]: %p page: %p length: %d offset: %d\n",
			i, sg, sg_page(sg), sg->length, sg->offset);
		if (sg_is_chain(sg))
			pr_debug("SG: %p sg_is_chain=1\n", sg);
		if (sg_is_last(sg))
			pr_debug("SG: %p sg_is_last=1\n", sg);
	}
}
EXPORT_SYMBOL(transport_do_task_sg_chain);

/*
 * Break up cmd into chunks transport can handle
 */
static int transport_allocate_data_tasks(
	struct se_cmd *cmd,
	unsigned long long lba,
	enum dma_data_direction data_direction,
	struct scatterlist *sgl,
	unsigned int sgl_nents)
{
	unsigned char *cdb = NULL;
	struct se_task *task;
	struct se_device *dev = cmd->se_dev;
	unsigned long flags;
	int task_count, i, ret;
	sector_t sectors, dev_max_sectors = dev->se_sub_dev->se_dev_attrib.max_sectors;
	u32 sector_size = dev->se_sub_dev->se_dev_attrib.block_size;
	struct scatterlist *sg;
	struct scatterlist *cmd_sg;

	WARN_ON(cmd->data_length % sector_size);
	sectors = DIV_ROUND_UP(cmd->data_length, sector_size);
	task_count = DIV_ROUND_UP_SECTOR_T(sectors, dev_max_sectors);
	
	cmd_sg = sgl;
	for (i = 0; i < task_count; i++) {
		unsigned int task_size, task_sg_nents_padded;
		int count;

		task = transport_generic_get_task(cmd, data_direction);
		if (!task)
			return -ENOMEM;

		task->task_lba = lba;
		task->task_sectors = min(sectors, dev_max_sectors);
		task->task_size = task->task_sectors * sector_size;

		cdb = dev->transport->get_cdb(task);
		BUG_ON(!cdb);

		memcpy(cdb, cmd->t_task_cdb,
		       scsi_command_size(cmd->t_task_cdb));

		/* Update new cdb with updated lba/sectors */
		cmd->transport_split_cdb(task->task_lba, task->task_sectors, cdb);
		/*
		 * This now assumes that passed sg_ents are in PAGE_SIZE chunks
		 * in order to calculate the number per task SGL entries
		 */
		task->task_sg_nents = DIV_ROUND_UP(task->task_size, PAGE_SIZE);
		/*
		 * Check if the fabric module driver is requesting that all
		 * struct se_task->task_sg[] be chained together..  If so,
		 * then allocate an extra padding SG entry for linking and
		 * marking the end of the chained SGL for every task except
		 * the last one for (task_count > 1) operation, or skipping
		 * the extra padding for the (task_count == 1) case.
		 */
		if (cmd->se_tfo->task_sg_chaining && (i < (task_count - 1))) {
			task_sg_nents_padded = (task->task_sg_nents + 1);
			task->task_padded_sg = 1;
		} else
			task_sg_nents_padded = task->task_sg_nents;

		task->task_sg = kmalloc(sizeof(struct scatterlist) *
					task_sg_nents_padded, GFP_KERNEL);
		if (!task->task_sg) {
			cmd->se_dev->transport->free_task(task);
			return -ENOMEM;
		}

		sg_init_table(task->task_sg, task_sg_nents_padded);

		task_size = task->task_size;

		/* Build new sgl, only up to task_size */
		for_each_sg(task->task_sg, sg, task->task_sg_nents, count) {
			if (cmd_sg->length > task_size)
				break;

			*sg = *cmd_sg;
			task_size -= cmd_sg->length;
			cmd_sg = sg_next(cmd_sg);
		}

		lba += task->task_sectors;
		sectors -= task->task_sectors;

		spin_lock_irqsave(&cmd->t_state_lock, flags);
		list_add_tail(&task->t_list, &cmd->t_task_list);
		spin_unlock_irqrestore(&cmd->t_state_lock, flags);
	}
	/*
	 * Now perform the memory map of task->task_sg[] into backend
	 * subsystem memory..
	 */
	list_for_each_entry(task, &cmd->t_task_list, t_list) {
		if (atomic_read(&task->task_sent))
			continue;
		if (!dev->transport->map_data_SG)
			continue;

		ret = dev->transport->map_data_SG(task);
		if (ret < 0)
			return 0;
	}

	return task_count;
}

static int
transport_allocate_control_task(struct se_cmd *cmd)
{
	struct se_device *dev = cmd->se_dev;
	unsigned char *cdb;
	struct se_task *task;
	unsigned long flags;
	int ret = 0;

	task = transport_generic_get_task(cmd, cmd->data_direction);
	if (!task)
		return -ENOMEM;

	cdb = dev->transport->get_cdb(task);
	BUG_ON(!cdb);
	memcpy(cdb, cmd->t_task_cdb,
	       scsi_command_size(cmd->t_task_cdb));

	task->task_sg = kmalloc(sizeof(struct scatterlist) * cmd->t_data_nents,
				GFP_KERNEL);
	if (!task->task_sg) {
		cmd->se_dev->transport->free_task(task);
		return -ENOMEM;
	}

	memcpy(task->task_sg, cmd->t_data_sg,
	       sizeof(struct scatterlist) * cmd->t_data_nents);
	task->task_size = cmd->data_length;
	task->task_sg_nents = cmd->t_data_nents;

	spin_lock_irqsave(&cmd->t_state_lock, flags);
	list_add_tail(&task->t_list, &cmd->t_task_list);
	spin_unlock_irqrestore(&cmd->t_state_lock, flags);

	if (cmd->se_cmd_flags & SCF_SCSI_CONTROL_SG_IO_CDB) {
		if (dev->transport->map_control_SG)
			ret = dev->transport->map_control_SG(task);
	} else if (cmd->se_cmd_flags & SCF_SCSI_NON_DATA_CDB) {
		if (dev->transport->cdb_none)
			ret = dev->transport->cdb_none(task);
	} else {
		pr_err("target: Unknown control cmd type!\n");
		BUG();
	}

	/* Success! Return number of tasks allocated */
	if (ret == 0)
		return 1;
	return ret;
}

static u32 transport_allocate_tasks(
	struct se_cmd *cmd,
	unsigned long long lba,
	enum dma_data_direction data_direction,
	struct scatterlist *sgl,
	unsigned int sgl_nents)
{
	if (cmd->se_cmd_flags & SCF_SCSI_DATA_SG_IO_CDB) {
		if (transport_cmd_get_valid_sectors(cmd) < 0)
			return -EINVAL;

		return transport_allocate_data_tasks(cmd, lba, data_direction,
						     sgl, sgl_nents);
	} else
		return transport_allocate_control_task(cmd);

}


/*	 transport_generic_new_cmd(): Called from transport_processing_thread()
 *
 *	 Allocate storage transport resources from a set of values predefined
 *	 by transport_generic_cmd_sequencer() from the iSCSI Target RX process.
 *	 Any non zero return here is treated as an "out of resource' op here.
 */
	/*
	 * Generate struct se_task(s) and/or their payloads for this CDB.
	 */
int transport_generic_new_cmd(struct se_cmd *cmd)
{
	int ret = 0;

	/*
	 * Determine is the TCM fabric module has already allocated physical
	 * memory, and is directly calling transport_generic_map_mem_to_cmd()
	 * beforehand.
	 */
	if (!(cmd->se_cmd_flags & SCF_PASSTHROUGH_SG_TO_MEM_NOALLOC) &&
	    cmd->data_length) {
		ret = transport_generic_get_mem(cmd);
		if (ret < 0)
			return ret;
	}
	/*
	 * Call transport_new_cmd_obj() to invoke transport_allocate_tasks() for
	 * control or data CDB types, and perform the map to backend subsystem
	 * code from SGL memory allocated here by transport_generic_get_mem(), or
	 * via pre-existing SGL memory setup explictly by fabric module code with
	 * transport_generic_map_mem_to_cmd().
	 */
	ret = transport_new_cmd_obj(cmd);
	if (ret < 0)
		return ret;
	/*
	 * For WRITEs, let the fabric know its buffer is ready..
	 * This WRITE struct se_cmd (and all of its associated struct se_task's)
	 * will be added to the struct se_device execution queue after its WRITE
	 * data has arrived. (ie: It gets handled by the transport processing
	 * thread a second time)
	 */
	if (cmd->data_direction == DMA_TO_DEVICE) {
		transport_add_tasks_to_state_queue(cmd);
		return transport_generic_write_pending(cmd);
	}
	/*
	 * Everything else but a WRITE, add the struct se_cmd's struct se_task's
	 * to the execution queue.
	 */
	transport_execute_tasks(cmd);
	return 0;
}
EXPORT_SYMBOL(transport_generic_new_cmd);

/*	transport_generic_process_write():
 *
 *
 */
void transport_generic_process_write(struct se_cmd *cmd)
{
	transport_execute_tasks(cmd);
}
EXPORT_SYMBOL(transport_generic_process_write);

static int transport_write_pending_qf(struct se_cmd *cmd)
{
	return cmd->se_tfo->write_pending(cmd);
}

/*	transport_generic_write_pending():
 *
 *
 */
static int transport_generic_write_pending(struct se_cmd *cmd)
{
	unsigned long flags;
	int ret;

	spin_lock_irqsave(&cmd->t_state_lock, flags);
	cmd->t_state = TRANSPORT_WRITE_PENDING;
	spin_unlock_irqrestore(&cmd->t_state_lock, flags);

	if (cmd->transport_qf_callback) {
		ret = cmd->transport_qf_callback(cmd);
		if (ret == -EAGAIN)
			goto queue_full;
		else if (ret < 0)
			return ret;

		cmd->transport_qf_callback = NULL;
		return 0;
	}

	/*
	 * Clear the se_cmd for WRITE_PENDING status in order to set
	 * cmd->t_transport_active=0 so that transport_generic_handle_data
	 * can be called from HW target mode interrupt code.  This is safe
	 * to be called with transport_off=1 before the cmd->se_tfo->write_pending
	 * because the se_cmd->se_lun pointer is not being cleared.
	 */
	transport_cmd_check_stop(cmd, 1, 0);

	/*
	 * Call the fabric write_pending function here to let the
	 * frontend know that WRITE buffers are ready.
	 */
	ret = cmd->se_tfo->write_pending(cmd);
	if (ret == -EAGAIN)
		goto queue_full;
	else if (ret < 0)
		return ret;

	return PYX_TRANSPORT_WRITE_PENDING;

queue_full:
	pr_debug("Handling write_pending QUEUE__FULL: se_cmd: %p\n", cmd);
	cmd->t_state = TRANSPORT_COMPLETE_QF_WP;
	transport_handle_queue_full(cmd, cmd->se_dev,
			transport_write_pending_qf);
	return ret;
}

void transport_release_cmd(struct se_cmd *cmd)
{
	BUG_ON(!cmd->se_tfo);

	transport_free_se_cmd(cmd);
	cmd->se_tfo->release_cmd(cmd);
}
EXPORT_SYMBOL(transport_release_cmd);

/*	transport_generic_free_cmd():
 *
 *	Called from processing frontend to release storage engine resources
 */
void transport_generic_free_cmd(
	struct se_cmd *cmd,
	int wait_for_tasks,
	int session_reinstatement)
{
	if (!(cmd->se_cmd_flags & SCF_SE_LUN_CMD))
		transport_release_cmd(cmd);
	else {
		core_dec_lacl_count(cmd->se_sess->se_node_acl, cmd);

		if (cmd->se_lun) {
#if 0
			pr_debug("cmd: %p ITT: 0x%08x contains"
				" cmd->se_lun\n", cmd,
				cmd->se_tfo->get_task_tag(cmd));
#endif
			transport_lun_remove_cmd(cmd);
		}

		if (wait_for_tasks && cmd->transport_wait_for_tasks)
			cmd->transport_wait_for_tasks(cmd, 0, 0);

		transport_free_dev_tasks(cmd);

		transport_generic_remove(cmd, session_reinstatement);
	}
}
EXPORT_SYMBOL(transport_generic_free_cmd);

static void transport_nop_wait_for_tasks(
	struct se_cmd *cmd,
	int remove_cmd,
	int session_reinstatement)
{
	return;
}

/*	transport_lun_wait_for_tasks():
 *
 *	Called from ConfigFS context to stop the passed struct se_cmd to allow
 *	an struct se_lun to be successfully shutdown.
 */
static int transport_lun_wait_for_tasks(struct se_cmd *cmd, struct se_lun *lun)
{
	unsigned long flags;
	int ret;
	/*
	 * If the frontend has already requested this struct se_cmd to
	 * be stopped, we can safely ignore this struct se_cmd.
	 */
	spin_lock_irqsave(&cmd->t_state_lock, flags);
	if (atomic_read(&cmd->t_transport_stop)) {
		atomic_set(&cmd->transport_lun_stop, 0);
		pr_debug("ConfigFS ITT[0x%08x] - t_transport_stop =="
			" TRUE, skipping\n", cmd->se_tfo->get_task_tag(cmd));
		spin_unlock_irqrestore(&cmd->t_state_lock, flags);
		transport_cmd_check_stop(cmd, 1, 0);
		return -EPERM;
	}
	atomic_set(&cmd->transport_lun_fe_stop, 1);
	spin_unlock_irqrestore(&cmd->t_state_lock, flags);

	wake_up_interruptible(&cmd->se_dev->dev_queue_obj.thread_wq);

	ret = transport_stop_tasks_for_cmd(cmd);

	pr_debug("ConfigFS: cmd: %p t_tasks: %d stop tasks ret:"
			" %d\n", cmd, cmd->t_task_list_num, ret);
	if (!ret) {
		pr_debug("ConfigFS: ITT[0x%08x] - stopping cmd....\n",
				cmd->se_tfo->get_task_tag(cmd));
		wait_for_completion(&cmd->transport_lun_stop_comp);
		pr_debug("ConfigFS: ITT[0x%08x] - stopped cmd....\n",
				cmd->se_tfo->get_task_tag(cmd));
	}
	transport_remove_cmd_from_queue(cmd, &cmd->se_dev->dev_queue_obj);

	return 0;
}

static void __transport_clear_lun_from_sessions(struct se_lun *lun)
{
	struct se_cmd *cmd = NULL;
	unsigned long lun_flags, cmd_flags;
	/*
	 * Do exception processing and return CHECK_CONDITION status to the
	 * Initiator Port.
	 */
	spin_lock_irqsave(&lun->lun_cmd_lock, lun_flags);
	while (!list_empty(&lun->lun_cmd_list)) {
		cmd = list_first_entry(&lun->lun_cmd_list,
		       struct se_cmd, se_lun_node);
		list_del(&cmd->se_lun_node);

		atomic_set(&cmd->transport_lun_active, 0);
		/*
		 * This will notify iscsi_target_transport.c:
		 * transport_cmd_check_stop() that a LUN shutdown is in
		 * progress for the iscsi_cmd_t.
		 */
		spin_lock(&cmd->t_state_lock);
		pr_debug("SE_LUN[%d] - Setting cmd->transport"
			"_lun_stop for  ITT: 0x%08x\n",
			cmd->se_lun->unpacked_lun,
			cmd->se_tfo->get_task_tag(cmd));
		atomic_set(&cmd->transport_lun_stop, 1);
		spin_unlock(&cmd->t_state_lock);

		spin_unlock_irqrestore(&lun->lun_cmd_lock, lun_flags);

		if (!cmd->se_lun) {
			pr_err("ITT: 0x%08x, [i,t]_state: %u/%u\n",
				cmd->se_tfo->get_task_tag(cmd),
				cmd->se_tfo->get_cmd_state(cmd), cmd->t_state);
			BUG();
		}
		/*
		 * If the Storage engine still owns the iscsi_cmd_t, determine
		 * and/or stop its context.
		 */
		pr_debug("SE_LUN[%d] - ITT: 0x%08x before transport"
			"_lun_wait_for_tasks()\n", cmd->se_lun->unpacked_lun,
			cmd->se_tfo->get_task_tag(cmd));

		if (transport_lun_wait_for_tasks(cmd, cmd->se_lun) < 0) {
			spin_lock_irqsave(&lun->lun_cmd_lock, lun_flags);
			continue;
		}

		pr_debug("SE_LUN[%d] - ITT: 0x%08x after transport_lun"
			"_wait_for_tasks(): SUCCESS\n",
			cmd->se_lun->unpacked_lun,
			cmd->se_tfo->get_task_tag(cmd));

		spin_lock_irqsave(&cmd->t_state_lock, cmd_flags);
		if (!atomic_read(&cmd->transport_dev_active)) {
			spin_unlock_irqrestore(&cmd->t_state_lock, cmd_flags);
			goto check_cond;
		}
		atomic_set(&cmd->transport_dev_active, 0);
		transport_all_task_dev_remove_state(cmd);
		spin_unlock_irqrestore(&cmd->t_state_lock, cmd_flags);

		transport_free_dev_tasks(cmd);
		/*
		 * The Storage engine stopped this struct se_cmd before it was
		 * send to the fabric frontend for delivery back to the
		 * Initiator Node.  Return this SCSI CDB back with an
		 * CHECK_CONDITION status.
		 */
check_cond:
		transport_send_check_condition_and_sense(cmd,
				TCM_NON_EXISTENT_LUN, 0);
		/*
		 *  If the fabric frontend is waiting for this iscsi_cmd_t to
		 * be released, notify the waiting thread now that LU has
		 * finished accessing it.
		 */
		spin_lock_irqsave(&cmd->t_state_lock, cmd_flags);
		if (atomic_read(&cmd->transport_lun_fe_stop)) {
			pr_debug("SE_LUN[%d] - Detected FE stop for"
				" struct se_cmd: %p ITT: 0x%08x\n",
				lun->unpacked_lun,
				cmd, cmd->se_tfo->get_task_tag(cmd));

			spin_unlock_irqrestore(&cmd->t_state_lock,
					cmd_flags);
			transport_cmd_check_stop(cmd, 1, 0);
			complete(&cmd->transport_lun_fe_stop_comp);
			spin_lock_irqsave(&lun->lun_cmd_lock, lun_flags);
			continue;
		}
		pr_debug("SE_LUN[%d] - ITT: 0x%08x finished processing\n",
			lun->unpacked_lun, cmd->se_tfo->get_task_tag(cmd));

		spin_unlock_irqrestore(&cmd->t_state_lock, cmd_flags);
		spin_lock_irqsave(&lun->lun_cmd_lock, lun_flags);
	}
	spin_unlock_irqrestore(&lun->lun_cmd_lock, lun_flags);
}

static int transport_clear_lun_thread(void *p)
{
	struct se_lun *lun = (struct se_lun *)p;

	__transport_clear_lun_from_sessions(lun);
	complete(&lun->lun_shutdown_comp);

	return 0;
}

int transport_clear_lun_from_sessions(struct se_lun *lun)
{
	struct task_struct *kt;

	kt = kthread_run(transport_clear_lun_thread, lun,
			"tcm_cl_%u", lun->unpacked_lun);
	if (IS_ERR(kt)) {
		pr_err("Unable to start clear_lun thread\n");
		return PTR_ERR(kt);
	}
	wait_for_completion(&lun->lun_shutdown_comp);

	return 0;
}

/*	transport_generic_wait_for_tasks():
 *
 *	Called from frontend or passthrough context to wait for storage engine
 *	to pause and/or release frontend generated struct se_cmd.
 */
static void transport_generic_wait_for_tasks(
	struct se_cmd *cmd,
	int remove_cmd,
	int session_reinstatement)
{
	unsigned long flags;

	if (!(cmd->se_cmd_flags & SCF_SE_LUN_CMD) && !(cmd->se_tmr_req))
		return;

	spin_lock_irqsave(&cmd->t_state_lock, flags);
	/*
	 * If we are already stopped due to an external event (ie: LUN shutdown)
	 * sleep until the connection can have the passed struct se_cmd back.
	 * The cmd->transport_lun_stopped_sem will be upped by
	 * transport_clear_lun_from_sessions() once the ConfigFS context caller
	 * has completed its operation on the struct se_cmd.
	 */
	if (atomic_read(&cmd->transport_lun_stop)) {

		pr_debug("wait_for_tasks: Stopping"
			" wait_for_completion(&cmd->t_tasktransport_lun_fe"
			"_stop_comp); for ITT: 0x%08x\n",
			cmd->se_tfo->get_task_tag(cmd));
		/*
		 * There is a special case for WRITES where a FE exception +
		 * LUN shutdown means ConfigFS context is still sleeping on
		 * transport_lun_stop_comp in transport_lun_wait_for_tasks().
		 * We go ahead and up transport_lun_stop_comp just to be sure
		 * here.
		 */
		spin_unlock_irqrestore(&cmd->t_state_lock, flags);
		complete(&cmd->transport_lun_stop_comp);
		wait_for_completion(&cmd->transport_lun_fe_stop_comp);
		spin_lock_irqsave(&cmd->t_state_lock, flags);

		transport_all_task_dev_remove_state(cmd);
		/*
		 * At this point, the frontend who was the originator of this
		 * struct se_cmd, now owns the structure and can be released through
		 * normal means below.
		 */
		pr_debug("wait_for_tasks: Stopped"
			" wait_for_completion(&cmd->t_tasktransport_lun_fe_"
			"stop_comp); for ITT: 0x%08x\n",
			cmd->se_tfo->get_task_tag(cmd));

		atomic_set(&cmd->transport_lun_stop, 0);
	}
	if (!atomic_read(&cmd->t_transport_active) ||
	     atomic_read(&cmd->t_transport_aborted))
		goto remove;

	atomic_set(&cmd->t_transport_stop, 1);

	pr_debug("wait_for_tasks: Stopping %p ITT: 0x%08x"
		" i_state: %d, t_state/def_t_state: %d/%d, t_transport_stop"
		" = TRUE\n", cmd, cmd->se_tfo->get_task_tag(cmd),
		cmd->se_tfo->get_cmd_state(cmd), cmd->t_state,
		cmd->deferred_t_state);

	spin_unlock_irqrestore(&cmd->t_state_lock, flags);

	wake_up_interruptible(&cmd->se_dev->dev_queue_obj.thread_wq);

	wait_for_completion(&cmd->t_transport_stop_comp);

	spin_lock_irqsave(&cmd->t_state_lock, flags);
	atomic_set(&cmd->t_transport_active, 0);
	atomic_set(&cmd->t_transport_stop, 0);

	pr_debug("wait_for_tasks: Stopped wait_for_compltion("
		"&cmd->t_transport_stop_comp) for ITT: 0x%08x\n",
		cmd->se_tfo->get_task_tag(cmd));
remove:
	spin_unlock_irqrestore(&cmd->t_state_lock, flags);
	if (!remove_cmd)
		return;

	transport_generic_free_cmd(cmd, 0, session_reinstatement);
}

static int transport_get_sense_codes(
	struct se_cmd *cmd,
	u8 *asc,
	u8 *ascq)
{
	*asc = cmd->scsi_asc;
	*ascq = cmd->scsi_ascq;

	return 0;
}

static int transport_set_sense_codes(
	struct se_cmd *cmd,
	u8 asc,
	u8 ascq)
{
	cmd->scsi_asc = asc;
	cmd->scsi_ascq = ascq;

	return 0;
}

int transport_send_check_condition_and_sense(
	struct se_cmd *cmd,
	u8 reason,
	int from_transport)
{
	unsigned char *buffer = cmd->sense_buffer;
	unsigned long flags;
	int offset;
	u8 asc = 0, ascq = 0;

	spin_lock_irqsave(&cmd->t_state_lock, flags);
	if (cmd->se_cmd_flags & SCF_SENT_CHECK_CONDITION) {
		spin_unlock_irqrestore(&cmd->t_state_lock, flags);
		return 0;
	}
	cmd->se_cmd_flags |= SCF_SENT_CHECK_CONDITION;
	spin_unlock_irqrestore(&cmd->t_state_lock, flags);

	if (!reason && from_transport)
		goto after_reason;

	if (!from_transport)
		cmd->se_cmd_flags |= SCF_EMULATED_TASK_SENSE;
	/*
	 * Data Segment and SenseLength of the fabric response PDU.
	 *
	 * TRANSPORT_SENSE_BUFFER is now set to SCSI_SENSE_BUFFERSIZE
	 * from include/scsi/scsi_cmnd.h
	 */
	offset = cmd->se_tfo->set_fabric_sense_len(cmd,
				TRANSPORT_SENSE_BUFFER);
	/*
	 * Actual SENSE DATA, see SPC-3 7.23.2  SPC_SENSE_KEY_OFFSET uses
	 * SENSE KEY values from include/scsi/scsi.h
	 */
	switch (reason) {
	case TCM_NON_EXISTENT_LUN:
		/* CURRENT ERROR */
		buffer[offset] = 0x70;
		/* ILLEGAL REQUEST */
		buffer[offset+SPC_SENSE_KEY_OFFSET] = ILLEGAL_REQUEST;
		/* LOGICAL UNIT NOT SUPPORTED */
		buffer[offset+SPC_ASC_KEY_OFFSET] = 0x25;
		break;
	case TCM_UNSUPPORTED_SCSI_OPCODE:
	case TCM_SECTOR_COUNT_TOO_MANY:
		/* CURRENT ERROR */
		buffer[offset] = 0x70;
		/* ILLEGAL REQUEST */
		buffer[offset+SPC_SENSE_KEY_OFFSET] = ILLEGAL_REQUEST;
		/* INVALID COMMAND OPERATION CODE */
		buffer[offset+SPC_ASC_KEY_OFFSET] = 0x20;
		break;
	case TCM_UNKNOWN_MODE_PAGE:
		/* CURRENT ERROR */
		buffer[offset] = 0x70;
		/* ILLEGAL REQUEST */
		buffer[offset+SPC_SENSE_KEY_OFFSET] = ILLEGAL_REQUEST;
		/* INVALID FIELD IN CDB */
		buffer[offset+SPC_ASC_KEY_OFFSET] = 0x24;
		break;
	case TCM_CHECK_CONDITION_ABORT_CMD:
		/* CURRENT ERROR */
		buffer[offset] = 0x70;
		/* ABORTED COMMAND */
		buffer[offset+SPC_SENSE_KEY_OFFSET] = ABORTED_COMMAND;
		/* BUS DEVICE RESET FUNCTION OCCURRED */
		buffer[offset+SPC_ASC_KEY_OFFSET] = 0x29;
		buffer[offset+SPC_ASCQ_KEY_OFFSET] = 0x03;
		break;
	case TCM_INCORRECT_AMOUNT_OF_DATA:
		/* CURRENT ERROR */
		buffer[offset] = 0x70;
		/* ABORTED COMMAND */
		buffer[offset+SPC_SENSE_KEY_OFFSET] = ABORTED_COMMAND;
		/* WRITE ERROR */
		buffer[offset+SPC_ASC_KEY_OFFSET] = 0x0c;
		/* NOT ENOUGH UNSOLICITED DATA */
		buffer[offset+SPC_ASCQ_KEY_OFFSET] = 0x0d;
		break;
	case TCM_INVALID_CDB_FIELD:
		/* CURRENT ERROR */
		buffer[offset] = 0x70;
		/* ABORTED COMMAND */
		buffer[offset+SPC_SENSE_KEY_OFFSET] = ABORTED_COMMAND;
		/* INVALID FIELD IN CDB */
		buffer[offset+SPC_ASC_KEY_OFFSET] = 0x24;
		break;
	case TCM_INVALID_PARAMETER_LIST:
		/* CURRENT ERROR */
		buffer[offset] = 0x70;
		/* ABORTED COMMAND */
		buffer[offset+SPC_SENSE_KEY_OFFSET] = ABORTED_COMMAND;
		/* INVALID FIELD IN PARAMETER LIST */
		buffer[offset+SPC_ASC_KEY_OFFSET] = 0x26;
		break;
	case TCM_UNEXPECTED_UNSOLICITED_DATA:
		/* CURRENT ERROR */
		buffer[offset] = 0x70;
		/* ABORTED COMMAND */
		buffer[offset+SPC_SENSE_KEY_OFFSET] = ABORTED_COMMAND;
		/* WRITE ERROR */
		buffer[offset+SPC_ASC_KEY_OFFSET] = 0x0c;
		/* UNEXPECTED_UNSOLICITED_DATA */
		buffer[offset+SPC_ASCQ_KEY_OFFSET] = 0x0c;
		break;
	case TCM_SERVICE_CRC_ERROR:
		/* CURRENT ERROR */
		buffer[offset] = 0x70;
		/* ABORTED COMMAND */
		buffer[offset+SPC_SENSE_KEY_OFFSET] = ABORTED_COMMAND;
		/* PROTOCOL SERVICE CRC ERROR */
		buffer[offset+SPC_ASC_KEY_OFFSET] = 0x47;
		/* N/A */
		buffer[offset+SPC_ASCQ_KEY_OFFSET] = 0x05;
		break;
	case TCM_SNACK_REJECTED:
		/* CURRENT ERROR */
		buffer[offset] = 0x70;
		/* ABORTED COMMAND */
		buffer[offset+SPC_SENSE_KEY_OFFSET] = ABORTED_COMMAND;
		/* READ ERROR */
		buffer[offset+SPC_ASC_KEY_OFFSET] = 0x11;
		/* FAILED RETRANSMISSION REQUEST */
		buffer[offset+SPC_ASCQ_KEY_OFFSET] = 0x13;
		break;
	case TCM_WRITE_PROTECTED:
		/* CURRENT ERROR */
		buffer[offset] = 0x70;
		/* DATA PROTECT */
		buffer[offset+SPC_SENSE_KEY_OFFSET] = DATA_PROTECT;
		/* WRITE PROTECTED */
		buffer[offset+SPC_ASC_KEY_OFFSET] = 0x27;
		break;
	case TCM_CHECK_CONDITION_UNIT_ATTENTION:
		/* CURRENT ERROR */
		buffer[offset] = 0x70;
		/* UNIT ATTENTION */
		buffer[offset+SPC_SENSE_KEY_OFFSET] = UNIT_ATTENTION;
		core_scsi3_ua_for_check_condition(cmd, &asc, &ascq);
		buffer[offset+SPC_ASC_KEY_OFFSET] = asc;
		buffer[offset+SPC_ASCQ_KEY_OFFSET] = ascq;
		break;
	case TCM_CHECK_CONDITION_NOT_READY:
		/* CURRENT ERROR */
		buffer[offset] = 0x70;
		/* Not Ready */
		buffer[offset+SPC_SENSE_KEY_OFFSET] = NOT_READY;
		transport_get_sense_codes(cmd, &asc, &ascq);
		buffer[offset+SPC_ASC_KEY_OFFSET] = asc;
		buffer[offset+SPC_ASCQ_KEY_OFFSET] = ascq;
		break;
	case TCM_LOGICAL_UNIT_COMMUNICATION_FAILURE:
	default:
		/* CURRENT ERROR */
		buffer[offset] = 0x70;
		/* ILLEGAL REQUEST */
		buffer[offset+SPC_SENSE_KEY_OFFSET] = ILLEGAL_REQUEST;
		/* LOGICAL UNIT COMMUNICATION FAILURE */
		buffer[offset+SPC_ASC_KEY_OFFSET] = 0x80;
		break;
	}
	/*
	 * This code uses linux/include/scsi/scsi.h SAM status codes!
	 */
	cmd->scsi_status = SAM_STAT_CHECK_CONDITION;
	/*
	 * Automatically padded, this value is encoded in the fabric's
	 * data_length response PDU containing the SCSI defined sense data.
	 */
	cmd->scsi_sense_length  = TRANSPORT_SENSE_BUFFER + offset;

after_reason:
	return cmd->se_tfo->queue_status(cmd);
}
EXPORT_SYMBOL(transport_send_check_condition_and_sense);

int transport_check_aborted_status(struct se_cmd *cmd, int send_status)
{
	int ret = 0;

	if (atomic_read(&cmd->t_transport_aborted) != 0) {
		if (!send_status ||
		     (cmd->se_cmd_flags & SCF_SENT_DELAYED_TAS))
			return 1;
#if 0
		pr_debug("Sending delayed SAM_STAT_TASK_ABORTED"
			" status for CDB: 0x%02x ITT: 0x%08x\n",
			cmd->t_task_cdb[0],
			cmd->se_tfo->get_task_tag(cmd));
#endif
		cmd->se_cmd_flags |= SCF_SENT_DELAYED_TAS;
		cmd->se_tfo->queue_status(cmd);
		ret = 1;
	}
	return ret;
}
EXPORT_SYMBOL(transport_check_aborted_status);

void transport_send_task_abort(struct se_cmd *cmd)
{
	/*
	 * If there are still expected incoming fabric WRITEs, we wait
	 * until until they have completed before sending a TASK_ABORTED
	 * response.  This response with TASK_ABORTED status will be
	 * queued back to fabric module by transport_check_aborted_status().
	 */
	if (cmd->data_direction == DMA_TO_DEVICE) {
		if (cmd->se_tfo->write_pending_status(cmd) != 0) {
			atomic_inc(&cmd->t_transport_aborted);
			smp_mb__after_atomic_inc();
			cmd->scsi_status = SAM_STAT_TASK_ABORTED;
			transport_new_cmd_failure(cmd);
			return;
		}
	}
	cmd->scsi_status = SAM_STAT_TASK_ABORTED;
#if 0
	pr_debug("Setting SAM_STAT_TASK_ABORTED status for CDB: 0x%02x,"
		" ITT: 0x%08x\n", cmd->t_task_cdb[0],
		cmd->se_tfo->get_task_tag(cmd));
#endif
	cmd->se_tfo->queue_status(cmd);
}

/*	transport_generic_do_tmr():
 *
 *
 */
int transport_generic_do_tmr(struct se_cmd *cmd)
{
	struct se_device *dev = cmd->se_dev;
	struct se_tmr_req *tmr = cmd->se_tmr_req;
	int ret;

	switch (tmr->function) {
	case TMR_ABORT_TASK:
		tmr->response = TMR_FUNCTION_REJECTED;
		break;
	case TMR_ABORT_TASK_SET:
	case TMR_CLEAR_ACA:
	case TMR_CLEAR_TASK_SET:
		tmr->response = TMR_TASK_MGMT_FUNCTION_NOT_SUPPORTED;
		break;
	case TMR_LUN_RESET:
		ret = core_tmr_lun_reset(dev, tmr, NULL, NULL);
		tmr->response = (!ret) ? TMR_FUNCTION_COMPLETE :
					 TMR_FUNCTION_REJECTED;
		break;
	case TMR_TARGET_WARM_RESET:
		tmr->response = TMR_FUNCTION_REJECTED;
		break;
	case TMR_TARGET_COLD_RESET:
		tmr->response = TMR_FUNCTION_REJECTED;
		break;
	default:
		pr_err("Uknown TMR function: 0x%02x.\n",
				tmr->function);
		tmr->response = TMR_FUNCTION_REJECTED;
		break;
	}

	cmd->t_state = TRANSPORT_ISTATE_PROCESSING;
	cmd->se_tfo->queue_tm_rsp(cmd);

	transport_cmd_check_stop(cmd, 2, 0);
	return 0;
}

/*
 *	Called with spin_lock_irq(&dev->execute_task_lock); held
 *
 */
static struct se_task *
transport_get_task_from_state_list(struct se_device *dev)
{
	struct se_task *task;

	if (list_empty(&dev->state_task_list))
		return NULL;

	list_for_each_entry(task, &dev->state_task_list, t_state_list)
		break;

	list_del(&task->t_state_list);
	atomic_set(&task->task_state_active, 0);

	return task;
}

static void transport_processing_shutdown(struct se_device *dev)
{
	struct se_cmd *cmd;
	struct se_task *task;
	unsigned long flags;
	/*
	 * Empty the struct se_device's struct se_task state list.
	 */
	spin_lock_irqsave(&dev->execute_task_lock, flags);
	while ((task = transport_get_task_from_state_list(dev))) {
		if (!task->task_se_cmd) {
			pr_err("task->task_se_cmd is NULL!\n");
			continue;
		}
		cmd = task->task_se_cmd;

		spin_unlock_irqrestore(&dev->execute_task_lock, flags);

		spin_lock_irqsave(&cmd->t_state_lock, flags);

		pr_debug("PT: cmd: %p task: %p ITT: 0x%08x,"
			" i_state: %d, t_state/def_t_state:"
			" %d/%d cdb: 0x%02x\n", cmd, task,
			cmd->se_tfo->get_task_tag(cmd),
			cmd->se_tfo->get_cmd_state(cmd),
			cmd->t_state, cmd->deferred_t_state,
			cmd->t_task_cdb[0]);
		pr_debug("PT: ITT[0x%08x] - t_tasks: %d t_task_cdbs_left:"
			" %d t_task_cdbs_sent: %d -- t_transport_active: %d"
			" t_transport_stop: %d t_transport_sent: %d\n",
			cmd->se_tfo->get_task_tag(cmd),
			cmd->t_task_list_num,
			atomic_read(&cmd->t_task_cdbs_left),
			atomic_read(&cmd->t_task_cdbs_sent),
			atomic_read(&cmd->t_transport_active),
			atomic_read(&cmd->t_transport_stop),
			atomic_read(&cmd->t_transport_sent));

		if (atomic_read(&task->task_active)) {
			atomic_set(&task->task_stop, 1);
			spin_unlock_irqrestore(
				&cmd->t_state_lock, flags);

			pr_debug("Waiting for task: %p to shutdown for dev:"
				" %p\n", task, dev);
			wait_for_completion(&task->task_stop_comp);
			pr_debug("Completed task: %p shutdown for dev: %p\n",
				task, dev);

			spin_lock_irqsave(&cmd->t_state_lock, flags);
			atomic_dec(&cmd->t_task_cdbs_left);

			atomic_set(&task->task_active, 0);
			atomic_set(&task->task_stop, 0);
		} else {
			if (atomic_read(&task->task_execute_queue) != 0)
				transport_remove_task_from_execute_queue(task, dev);
		}
		__transport_stop_task_timer(task, &flags);

		if (!atomic_dec_and_test(&cmd->t_task_cdbs_ex_left)) {
			spin_unlock_irqrestore(
					&cmd->t_state_lock, flags);

			pr_debug("Skipping task: %p, dev: %p for"
				" t_task_cdbs_ex_left: %d\n", task, dev,
				atomic_read(&cmd->t_task_cdbs_ex_left));

			spin_lock_irqsave(&dev->execute_task_lock, flags);
			continue;
		}

		if (atomic_read(&cmd->t_transport_active)) {
			pr_debug("got t_transport_active = 1 for task: %p, dev:"
					" %p\n", task, dev);

			if (atomic_read(&cmd->t_fe_count)) {
				spin_unlock_irqrestore(
					&cmd->t_state_lock, flags);
				transport_send_check_condition_and_sense(
					cmd, TCM_LOGICAL_UNIT_COMMUNICATION_FAILURE,
					0);
				transport_remove_cmd_from_queue(cmd,
					&cmd->se_dev->dev_queue_obj);

				transport_lun_remove_cmd(cmd);
				transport_cmd_check_stop(cmd, 1, 0);
			} else {
				spin_unlock_irqrestore(
					&cmd->t_state_lock, flags);

				transport_remove_cmd_from_queue(cmd,
					&cmd->se_dev->dev_queue_obj);

				transport_lun_remove_cmd(cmd);

				if (transport_cmd_check_stop(cmd, 1, 0))
					transport_generic_remove(cmd, 0);
			}

			spin_lock_irqsave(&dev->execute_task_lock, flags);
			continue;
		}
		pr_debug("Got t_transport_active = 0 for task: %p, dev: %p\n",
				task, dev);

		if (atomic_read(&cmd->t_fe_count)) {
			spin_unlock_irqrestore(
				&cmd->t_state_lock, flags);
			transport_send_check_condition_and_sense(cmd,
				TCM_LOGICAL_UNIT_COMMUNICATION_FAILURE, 0);
			transport_remove_cmd_from_queue(cmd,
				&cmd->se_dev->dev_queue_obj);

			transport_lun_remove_cmd(cmd);
			transport_cmd_check_stop(cmd, 1, 0);
		} else {
			spin_unlock_irqrestore(
				&cmd->t_state_lock, flags);

			transport_remove_cmd_from_queue(cmd,
				&cmd->se_dev->dev_queue_obj);
			transport_lun_remove_cmd(cmd);

			if (transport_cmd_check_stop(cmd, 1, 0))
				transport_generic_remove(cmd, 0);
		}

		spin_lock_irqsave(&dev->execute_task_lock, flags);
	}
	spin_unlock_irqrestore(&dev->execute_task_lock, flags);
	/*
	 * Empty the struct se_device's struct se_cmd list.
	 */
	while ((cmd = transport_get_cmd_from_queue(&dev->dev_queue_obj))) {

		pr_debug("From Device Queue: cmd: %p t_state: %d\n",
				cmd, cmd->t_state);

		if (atomic_read(&cmd->t_fe_count)) {
			transport_send_check_condition_and_sense(cmd,
				TCM_LOGICAL_UNIT_COMMUNICATION_FAILURE, 0);

			transport_lun_remove_cmd(cmd);
			transport_cmd_check_stop(cmd, 1, 0);
		} else {
			transport_lun_remove_cmd(cmd);
			if (transport_cmd_check_stop(cmd, 1, 0))
				transport_generic_remove(cmd, 0);
		}
	}
}

/*	transport_processing_thread():
 *
 *
 */
static int transport_processing_thread(void *param)
{
	int ret;
	struct se_cmd *cmd;
	struct se_device *dev = (struct se_device *) param;

	set_user_nice(current, -20);

	while (!kthread_should_stop()) {
		ret = wait_event_interruptible(dev->dev_queue_obj.thread_wq,
				atomic_read(&dev->dev_queue_obj.queue_cnt) ||
				kthread_should_stop());
		if (ret < 0)
			goto out;

		spin_lock_irq(&dev->dev_status_lock);
		if (dev->dev_status & TRANSPORT_DEVICE_SHUTDOWN) {
			spin_unlock_irq(&dev->dev_status_lock);
			transport_processing_shutdown(dev);
			continue;
		}
		spin_unlock_irq(&dev->dev_status_lock);

get_cmd:
		__transport_execute_tasks(dev);

		cmd = transport_get_cmd_from_queue(&dev->dev_queue_obj);
		if (!cmd)
			continue;

		switch (cmd->t_state) {
		case TRANSPORT_NEW_CMD_MAP:
			if (!cmd->se_tfo->new_cmd_map) {
				pr_err("cmd->se_tfo->new_cmd_map is"
					" NULL for TRANSPORT_NEW_CMD_MAP\n");
				BUG();
			}
			ret = cmd->se_tfo->new_cmd_map(cmd);
			if (ret < 0) {
				cmd->transport_error_status = ret;
				transport_generic_request_failure(cmd, NULL,
						0, (cmd->data_direction !=
						    DMA_TO_DEVICE));
				break;
			}
			/* Fall through */
		case TRANSPORT_NEW_CMD:
			ret = transport_generic_new_cmd(cmd);
			if (ret == -EAGAIN)
				break;
			else if (ret < 0) {
				cmd->transport_error_status = ret;
				transport_generic_request_failure(cmd, NULL,
					0, (cmd->data_direction !=
					 DMA_TO_DEVICE));
			}
			break;
		case TRANSPORT_PROCESS_WRITE:
			transport_generic_process_write(cmd);
			break;
		case TRANSPORT_COMPLETE_OK:
			transport_stop_all_task_timers(cmd);
			transport_generic_complete_ok(cmd);
			break;
		case TRANSPORT_REMOVE:
			transport_generic_remove(cmd, 0);
			break;
		case TRANSPORT_FREE_CMD_INTR:
			transport_generic_free_cmd(cmd, 0, 0);
			break;
		case TRANSPORT_PROCESS_TMR:
			transport_generic_do_tmr(cmd);
			break;
		case TRANSPORT_COMPLETE_FAILURE:
			transport_generic_request_failure(cmd, NULL, 1, 1);
			break;
		case TRANSPORT_COMPLETE_TIMEOUT:
			transport_stop_all_task_timers(cmd);
			transport_generic_request_timeout(cmd);
			break;
		case TRANSPORT_COMPLETE_QF_WP:
			transport_generic_write_pending(cmd);
			break;
		default:
			pr_err("Unknown t_state: %d deferred_t_state:"
				" %d for ITT: 0x%08x i_state: %d on SE LUN:"
				" %u\n", cmd->t_state, cmd->deferred_t_state,
				cmd->se_tfo->get_task_tag(cmd),
				cmd->se_tfo->get_cmd_state(cmd),
				cmd->se_lun->unpacked_lun);
			BUG();
		}

		goto get_cmd;
	}

out:
	transport_release_all_cmds(dev);
	dev->process_thread = NULL;
	return 0;
}<|MERGE_RESOLUTION|>--- conflicted
+++ resolved
@@ -3373,33 +3373,6 @@
 		}
 
 		cmd->t_task_lba = get_unaligned_be64(&cdb[2]);
-<<<<<<< HEAD
-		passthrough = (dev->transport->transport_type ==
-				TRANSPORT_PLUGIN_PHBA_PDEV);
-		/*
-		 * Determine if the received WRITE_SAME_16 is used to for direct
-		 * passthrough into Linux/SCSI with struct request via TCM/pSCSI
-		 * or we are signaling the use of internal WRITE_SAME + UNMAP=1
-		 * emulation for -> Linux/BLOCK disbard with TCM/IBLOCK and
-		 * TCM/FILEIO subsystem plugin backstores.
-		 */
-		if (!passthrough) {
-			if ((cdb[1] & 0x04) || (cdb[1] & 0x02)) {
-				pr_err("WRITE_SAME PBDATA and LBDATA"
-					" bits not supported for Block Discard"
-					" Emulation\n");
-				goto out_invalid_cdb_field;
-			}
-			/*
-			 * Currently for the emulated case we only accept
-			 * tpws with the UNMAP=1 bit set.
-			 */
-			if (!(cdb[1] & 0x08)) {
-				pr_err("WRITE_SAME w/o UNMAP bit not "
-					" supported for Block Discard Emulation\n");
-				goto out_invalid_cdb_field;
-			}
-=======
 		cmd->se_cmd_flags |= SCF_SCSI_CONTROL_SG_IO_CDB;
 
 		if (target_check_write_same_discard(&cdb[1], dev) < 0)
@@ -3415,7 +3388,6 @@
 		else {
 			pr_err("WSNZ=1, WRITE_SAME w/sectors=0 not supported\n");
 			goto out_invalid_cdb_field;
->>>>>>> cbbfa38f
 		}
 
 		cmd->t_task_lba = get_unaligned_be32(&cdb[2]);
