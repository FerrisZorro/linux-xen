--- conflicted
+++ resolved
@@ -181,11 +181,7 @@
 	p = t / (PAGE_SIZE / RADEON_GPU_PAGE_SIZE);
 
 	for (i = 0; i < pages; i++, p++) {
-<<<<<<< HEAD
-		if (!pci_dma_mapping_error(rdev->pdev, dma_addr[i])) {
-=======
 		if (rdev->pdev, dma_addr[i] != 0) {
->>>>>>> 45fd372d
 			rdev->gart.ttm_alloced[p] = true;
 			rdev->gart.pages_addr[p] = dma_addr[i];
 		} else {
