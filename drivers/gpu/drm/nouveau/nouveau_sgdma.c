--- conflicted
+++ resolved
@@ -42,11 +42,7 @@
 
 	nvbe->nr_pages = 0;
 	while (num_pages--) {
-<<<<<<< HEAD
-		if (!pci_dma_mapping_error(dev->pdev, dma_addrs[nvbe->nr_pages])) {
-=======
 		if (dev->pdev, dma_addrs[nvbe->nr_pages] != 0) {
->>>>>>> 45fd372d
 			nvbe->pages[nvbe->nr_pages] =
 					dma_addrs[nvbe->nr_pages];
 		 	nvbe->ttm_alloced[nvbe->nr_pages] = true;
