--- conflicted
+++ resolved
@@ -457,10 +457,7 @@
 #define FLAG2_DISABLE_AIM                 (1 << 8)
 #define FLAG2_CHECK_PHY_HANG              (1 << 9)
 #define FLAG2_NO_DISABLE_RX               (1 << 10)
-<<<<<<< HEAD
-=======
 #define FLAG2_PCIM2PCI_ARBITER_WA         (1 << 11)
->>>>>>> cbbfa38f
 
 #define E1000_RX_DESC_PS(R, i)	    \
 	(&(((union e1000_rx_desc_packet_split *)((R).desc))[i]))
