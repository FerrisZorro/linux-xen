--- conflicted
+++ resolved
@@ -1236,9 +1236,6 @@
 	/* Ack/clear/reset pending uCode interrupts.
 	 * Note:  Some bits in CSR_INT are "OR" of bits in CSR_FH_INT_STATUS,
 	 */
-<<<<<<< HEAD
-	iwl_write32(priv, CSR_INT, priv->_agn.inta);
-=======
 	/* There is a hardware bug in the interrupt mask function that some
 	 * interrupts (i.e. CSR_INT_BIT_SCD) can still be generated even if
 	 * they are disabled in the CSR_INT_MASK register. Furthermore the
@@ -1247,8 +1244,7 @@
 	 * hardware bugs here by ACKing all the possible interrupts so that
 	 * interrupt coalescing can still be achieved.
 	 */
-	iwl_write32(priv, CSR_INT, priv->inta | ~priv->inta_mask);
->>>>>>> fb9e2d88
+	iwl_write32(priv, CSR_INT, priv->_agn.inta | ~priv->inta_mask);
 
 	inta = priv->_agn.inta;
 
