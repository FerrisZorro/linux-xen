--- conflicted
+++ resolved
@@ -73,19 +73,15 @@
    usual. */
 int xen_allocate_pirq(unsigned gsi, int shareable, char *name);
 
-<<<<<<< HEAD
-=======
 /* De-allocates the above mentioned physical interrupt. */
 int xen_destroy_irq(int irq);
 
->>>>>>> e0642469
 /* Return vector allocated to pirq */
 int xen_vector_from_irq(unsigned pirq);
 
 /* Return gsi allocated to pirq */
 int xen_gsi_from_irq(unsigned pirq);
 
-<<<<<<< HEAD
 #ifdef CONFIG_XEN_DOM0_PCI
 void xen_setup_pirqs(void);
 #else
@@ -94,6 +90,4 @@
 }
 #endif
 
-=======
->>>>>>> e0642469
 #endif	/* _XEN_EVENTS_H */