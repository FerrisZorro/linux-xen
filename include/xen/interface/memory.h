/******************************************************************************
 * memory.h
 *
 * Memory reservation and information.
 *
 * Copyright (c) 2005, Keir Fraser <keir@xensource.com>
 */

#ifndef __XEN_PUBLIC_MEMORY_H__
#define __XEN_PUBLIC_MEMORY_H__

#include <linux/spinlock.h>

/*
 * Increase or decrease the specified domain's memory reservation. Returns a
 * -ve errcode on failure, or the # extents successfully allocated or freed.
 * arg == addr of struct xen_memory_reservation.
 */
#define XENMEM_increase_reservation 0
#define XENMEM_decrease_reservation 1
#define XENMEM_populate_physmap     6
struct xen_memory_reservation {

    /*
     * XENMEM_increase_reservation:
     *   OUT: MFN (*not* GMFN) bases of extents that were allocated
     * XENMEM_decrease_reservation:
     *   IN:  GMFN bases of extents to free
     * XENMEM_populate_physmap:
     *   IN:  GPFN bases of extents to populate with memory
     *   OUT: GMFN bases of extents that were allocated
     *   (NB. This command also updates the mach_to_phys translation table)
     */
    GUEST_HANDLE(ulong) extent_start;

    /* Number of extents, and size/alignment of each (2^extent_order pages). */
    unsigned long  nr_extents;
    unsigned int   extent_order;

    /*
     * Maximum # bits addressable by the user of the allocated region (e.g.,
     * I/O devices often have a 32-bit limitation even in 64-bit systems). If
     * zero then the user has no addressing restriction.
     * This field is not used by XENMEM_decrease_reservation.
     */
    unsigned int   address_bits;

    /*
     * Domain whose reservation is being changed.
     * Unprivileged domains can specify only DOMID_SELF.
     */
    domid_t        domid;

};
DEFINE_GUEST_HANDLE_STRUCT(xen_memory_reservation);

/*
 * An atomic exchange of memory pages. If return code is zero then
 * @out.extent_list provides GMFNs of the newly-allocated memory.
 * Returns zero on complete success, otherwise a negative error code.
 * On complete success then always @nr_exchanged == @in.nr_extents.
 * On partial success @nr_exchanged indicates how much work was done.
 */
#define XENMEM_exchange             11
struct xen_memory_exchange {
    /*
     * [IN] Details of memory extents to be exchanged (GMFN bases).
     * Note that @in.address_bits is ignored and unused.
     */
    struct xen_memory_reservation in;

    /*
     * [IN/OUT] Details of new memory extents.
     * We require that:
     *  1. @in.domid == @out.domid
     *  2. @in.nr_extents  << @in.extent_order ==
     *     @out.nr_extents << @out.extent_order
     *  3. @in.extent_start and @out.extent_start lists must not overlap
     *  4. @out.extent_start lists GPFN bases to be populated
     *  5. @out.extent_start is overwritten with allocated GMFN bases
     */
    struct xen_memory_reservation out;

    /*
     * [OUT] Number of input extents that were successfully exchanged:
     *  1. The first @nr_exchanged input extents were successfully
     *     deallocated.
     *  2. The corresponding first entries in the output extent list correctly
     *     indicate the GMFNs that were successfully exchanged.
     *  3. All other input and output extents are untouched.
     *  4. If not all input exents are exchanged then the return code of this
     *     command will be non-zero.
     *  5. THIS FIELD MUST BE INITIALISED TO ZERO BY THE CALLER!
     */
    unsigned long nr_exchanged;
};

DEFINE_GUEST_HANDLE_STRUCT(xen_memory_exchange);
/*
 * Returns the maximum machine frame number of mapped RAM in this system.
 * This command always succeeds (it never returns an error code).
 * arg == NULL.
 */
#define XENMEM_maximum_ram_page     2

/*
 * Returns the current or maximum memory reservation, in pages, of the
 * specified domain (may be DOMID_SELF). Returns -ve errcode on failure.
 * arg == addr of domid_t.
 */
#define XENMEM_current_reservation  3
#define XENMEM_maximum_reservation  4

/*
 * Returns a list of MFN bases of 2MB extents comprising the machine_to_phys
 * mapping table. Architectures which do not have a m2p table do not implement
 * this command.
 * arg == addr of xen_machphys_mfn_list_t.
 */
#define XENMEM_machphys_mfn_list    5
struct xen_machphys_mfn_list {
    /*
     * Size of the 'extent_start' array. Fewer entries will be filled if the
     * machphys table is smaller than max_extents * 2MB.
     */
    unsigned int max_extents;

    /*
     * Pointer to buffer to fill with list of extent starts. If there are
     * any large discontiguities in the machine address space, 2MB gaps in
     * the machphys table will be represented by an MFN base of zero.
     */
    GUEST_HANDLE(ulong) extent_start;

    /*
     * Number of extents written to the above array. This will be smaller
     * than 'max_extents' if the machphys table is smaller than max_e * 2MB.
     */
    unsigned int nr_extents;
};
DEFINE_GUEST_HANDLE_STRUCT(xen_machphys_mfn_list);

/*
 * Returns the location in virtual address space of the machine_to_phys
 * mapping table. Architectures which do not have a m2p table, or which do not
 * map it by default into guest address space, do not implement this command.
 * arg == addr of xen_machphys_mapping_t.
 */
#define XENMEM_machphys_mapping     12
struct xen_machphys_mapping {
    unsigned long v_start, v_end; /* Start and end virtual addresses.   */
    unsigned long max_mfn;        /* Maximum MFN that can be looked up. */
};
DEFINE_GUEST_HANDLE_STRUCT(xen_machphys_mapping_t);

/*
 * Sets the GPFN at which a particular page appears in the specified guest's
 * pseudophysical address space.
 * arg == addr of xen_add_to_physmap_t.
 */
#define XENMEM_add_to_physmap      7
struct xen_add_to_physmap {
    /* Which domain to change the mapping for. */
    domid_t domid;

    /* Source mapping space. */
#define XENMAPSPACE_shared_info 0 /* shared info page */
#define XENMAPSPACE_grant_table 1 /* grant table page */
    unsigned int space;

    /* Index into source mapping space. */
    unsigned long idx;

    /* GPFN where the source mapping page should appear. */
    unsigned long gpfn;
};
DEFINE_GUEST_HANDLE_STRUCT(xen_add_to_physmap);

/*
 * Translates a list of domain-specific GPFNs into MFNs. Returns a -ve error
 * code on failure. This call only works for auto-translated guests.
 */
#define XENMEM_translate_gpfn_list  8
struct xen_translate_gpfn_list {
    /* Which domain to translate for? */
    domid_t domid;

    /* Length of list. */
    unsigned long nr_gpfns;

    /* List of GPFNs to translate. */
    GUEST_HANDLE(ulong) gpfn_list;

    /*
     * Output list to contain MFN translations. May be the same as the input
     * list (in which case each input GPFN is overwritten with the output MFN).
     */
    GUEST_HANDLE(ulong) mfn_list;
};
DEFINE_GUEST_HANDLE_STRUCT(xen_translate_gpfn_list);

<<<<<<< HEAD
/*
 * Returns the pseudo-physical memory map as it was when the domain
 * was started (specified by XENMEM_set_memory_map).
 * arg == addr of struct xen_memory_map.
 */
#define XENMEM_memory_map           9
struct xen_memory_map {
    /*
     * On call the number of entries which can be stored in buffer. On
     * return the number of entries which have been stored in
     * buffer.
     */
    unsigned int nr_entries;

    /*
     * Entries in the buffer are in the same format as returned by the
     * BIOS INT 0x15 EAX=0xE820 call.
     */
    GUEST_HANDLE(void) buffer;
};
DEFINE_GUEST_HANDLE_STRUCT(xen_memory_map);

/*
 * Returns the real physical memory map. Passes the same structure as
 * XENMEM_memory_map.
 * arg == addr of struct xen_memory_map.
 */
#define XENMEM_machine_memory_map   10

=======

/*
 * Prevent the balloon driver from changing the memory reservation
 * during a driver critical region.
 */
extern spinlock_t xen_reservation_lock;
>>>>>>> 3140d35d
#endif /* __XEN_PUBLIC_MEMORY_H__ */<|MERGE_RESOLUTION|>--- conflicted
+++ resolved
@@ -199,7 +199,6 @@
 };
 DEFINE_GUEST_HANDLE_STRUCT(xen_translate_gpfn_list);
 
-<<<<<<< HEAD
 /*
  * Returns the pseudo-physical memory map as it was when the domain
  * was started (specified by XENMEM_set_memory_map).
@@ -229,12 +228,10 @@
  */
 #define XENMEM_machine_memory_map   10
 
-=======
 
 /*
  * Prevent the balloon driver from changing the memory reservation
  * during a driver critical region.
  */
 extern spinlock_t xen_reservation_lock;
->>>>>>> 3140d35d
 #endif /* __XEN_PUBLIC_MEMORY_H__ */