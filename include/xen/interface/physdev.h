--- conflicted
+++ resolved
@@ -150,10 +150,7 @@
 	uint8_t bus;
 	uint8_t devfn;
 };
-<<<<<<< HEAD
-typedef struct physdev_restore_msi physdev_restore_msi_t;
-=======
->>>>>>> fb1fe580
+
 
 #define PHYSDEVOP_manage_pci_add_ext	20
 struct physdev_manage_pci_ext {
