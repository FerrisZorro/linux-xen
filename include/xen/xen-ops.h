#ifndef INCLUDE_XEN_OPS_H
#define INCLUDE_XEN_OPS_H

#include <linux/percpu.h>

DECLARE_PER_CPU(struct vcpu_info *, xen_vcpu);

void xen_pre_suspend(void);
void xen_post_suspend(int suspend_cancelled);

void xen_mm_pin_all(void);
void xen_mm_unpin_all(void);

void xen_timer_resume(void);
void xen_arch_resume(void);

<<<<<<< HEAD
extern unsigned long *xen_contiguous_bitmap;
int xen_create_contiguous_region(unsigned long vstart, unsigned int order,
				unsigned int address_bits);

void xen_destroy_contiguous_region(unsigned long vstart, unsigned int order);
=======
int xen_remap_domain_mfn_range(struct vm_area_struct *vma,
			       unsigned long addr,
			       unsigned long mfn, int nr,
			       pgprot_t prot, unsigned domid);
>>>>>>> a46dadbf

#endif /* INCLUDE_XEN_OPS_H */<|MERGE_RESOLUTION|>--- conflicted
+++ resolved
@@ -14,17 +14,15 @@
 void xen_timer_resume(void);
 void xen_arch_resume(void);
 
-<<<<<<< HEAD
+int xen_remap_domain_mfn_range(struct vm_area_struct *vma,
+			       unsigned long addr,
+			       unsigned long mfn, int nr,
+			       pgprot_t prot, unsigned domid);
+
 extern unsigned long *xen_contiguous_bitmap;
 int xen_create_contiguous_region(unsigned long vstart, unsigned int order,
 				unsigned int address_bits);
 
 void xen_destroy_contiguous_region(unsigned long vstart, unsigned int order);
-=======
-int xen_remap_domain_mfn_range(struct vm_area_struct *vma,
-			       unsigned long addr,
-			       unsigned long mfn, int nr,
-			       pgprot_t prot, unsigned domid);
->>>>>>> a46dadbf
 
 #endif /* INCLUDE_XEN_OPS_H */