#ifndef INCLUDE_XEN_OPS_H
#define INCLUDE_XEN_OPS_H

#include <linux/percpu.h>

DECLARE_PER_CPU(struct vcpu_info *, xen_vcpu);

void xen_pre_suspend(void);
void xen_post_suspend(int suspend_cancelled);

void xen_mm_pin_all(void);
void xen_mm_unpin_all(void);

void xen_timer_resume(void);
void xen_arch_resume(void);

<<<<<<< HEAD
int xen_remap_domain_mfn_range(struct vm_area_struct *vma,
			       unsigned long addr,
			       unsigned long mfn, int nr,
			       pgprot_t prot, unsigned domid);

extern unsigned long *xen_contiguous_bitmap;
int xen_create_contiguous_region(unsigned long vstart, unsigned int order,
				unsigned int address_bits);

void xen_destroy_contiguous_region(unsigned long vstart, unsigned int order);
=======
int xen_setup_shutdown_event(void);
>>>>>>> f7d3989f

#endif /* INCLUDE_XEN_OPS_H */<|MERGE_RESOLUTION|>--- conflicted
+++ resolved
@@ -14,7 +14,8 @@
 void xen_timer_resume(void);
 void xen_arch_resume(void);
 
-<<<<<<< HEAD
+int xen_setup_shutdown_event(void);
+
 int xen_remap_domain_mfn_range(struct vm_area_struct *vma,
 			       unsigned long addr,
 			       unsigned long mfn, int nr,
@@ -25,8 +26,5 @@
 				unsigned int address_bits);
 
 void xen_destroy_contiguous_region(unsigned long vstart, unsigned int order);
-=======
-int xen_setup_shutdown_event(void);
->>>>>>> f7d3989f
 
 #endif /* INCLUDE_XEN_OPS_H */