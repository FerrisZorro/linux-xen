#ifndef _LINUX_SWAP_H
#define _LINUX_SWAP_H

#include <linux/spinlock.h>
#include <linux/linkage.h>
#include <linux/mmzone.h>
#include <linux/list.h>
#include <linux/memcontrol.h>
#include <linux/sched.h>
#include <linux/node.h>

#include <linux/atomic.h>
#include <asm/page.h>

struct notifier_block;

struct bio;

#define SWAP_FLAG_PREFER	0x8000	/* set if swap priority specified */
#define SWAP_FLAG_PRIO_MASK	0x7fff
#define SWAP_FLAG_PRIO_SHIFT	0
#define SWAP_FLAG_DISCARD	0x10000 /* discard swap cluster after use */

static inline int current_is_kswapd(void)
{
	return current->flags & PF_KSWAPD;
}

/*
 * MAX_SWAPFILES defines the maximum number of swaptypes: things which can
 * be swapped to.  The swap type and the offset into that swap type are
 * encoded into pte's and into pgoff_t's in the swapcache.  Using five bits
 * for the type means that the maximum number of swapcache pages is 27 bits
 * on 32-bit-pgoff_t architectures.  And that assumes that the architecture packs
 * the type/offset into the pte as 5/27 as well.
 */
#define MAX_SWAPFILES_SHIFT	5

/*
 * Use some of the swap files numbers for other purposes. This
 * is a convenient way to hook into the VM to trigger special
 * actions on faults.
 */

/*
 * NUMA node memory migration support
 */
#ifdef CONFIG_MIGRATION
#define SWP_MIGRATION_NUM 2
#define SWP_MIGRATION_READ	(MAX_SWAPFILES + SWP_HWPOISON_NUM)
#define SWP_MIGRATION_WRITE	(MAX_SWAPFILES + SWP_HWPOISON_NUM + 1)
#else
#define SWP_MIGRATION_NUM 0
#endif

/*
 * Handling of hardware poisoned pages with memory corruption.
 */
#ifdef CONFIG_MEMORY_FAILURE
#define SWP_HWPOISON_NUM 1
#define SWP_HWPOISON		MAX_SWAPFILES
#else
#define SWP_HWPOISON_NUM 0
#endif

#define MAX_SWAPFILES \
	((1 << MAX_SWAPFILES_SHIFT) - SWP_MIGRATION_NUM - SWP_HWPOISON_NUM)

/*
 * Magic header for a swap area. The first part of the union is
 * what the swap magic looks like for the old (limited to 128MB)
 * swap area format, the second part of the union adds - in the
 * old reserved area - some extra information. Note that the first
 * kilobyte is reserved for boot loader or disk label stuff...
 *
 * Having the magic at the end of the PAGE_SIZE makes detecting swap
 * areas somewhat tricky on machines that support multiple page sizes.
 * For 2.5 we'll probably want to move the magic to just beyond the
 * bootbits...
 */
union swap_header {
	struct {
		char reserved[PAGE_SIZE - 10];
		char magic[10];			/* SWAP-SPACE or SWAPSPACE2 */
	} magic;
	struct {
		char		bootbits[1024];	/* Space for disklabel etc. */
		__u32		version;
		__u32		last_page;
		__u32		nr_badpages;
		unsigned char	sws_uuid[16];
		unsigned char	sws_volume[16];
		__u32		padding[117];
		__u32		badpages[1];
	} info;
};

 /* A swap entry has to fit into a "unsigned long", as
  * the entry is hidden in the "index" field of the
  * swapper address space.
  */
typedef struct {
	unsigned long val;
} swp_entry_t;

/*
 * current->reclaim_state points to one of these when a task is running
 * memory reclaim
 */
struct reclaim_state {
	unsigned long reclaimed_slab;
};

#ifdef __KERNEL__

struct address_space;
struct sysinfo;
struct writeback_control;
struct zone;

/*
 * A swap extent maps a range of a swapfile's PAGE_SIZE pages onto a range of
 * disk blocks.  A list of swap extents maps the entire swapfile.  (Where the
 * term `swapfile' refers to either a blockdevice or an IS_REG file.  Apart
 * from setup, they're handled identically.
 *
 * We always assume that blocks are of size PAGE_SIZE.
 */
struct swap_extent {
	struct list_head list;
	pgoff_t start_page;
	pgoff_t nr_pages;
	sector_t start_block;
};

/*
 * Max bad pages in the new format..
 */
#define __swapoffset(x) ((unsigned long)&((union swap_header *)0)->x)
#define MAX_SWAP_BADPAGES \
	((__swapoffset(magic.magic) - __swapoffset(info.badpages)) / sizeof(int))

enum {
	SWP_USED	= (1 << 0),	/* is slot in swap_info[] used? */
	SWP_WRITEOK	= (1 << 1),	/* ok to write to this swap?	*/
	SWP_DISCARDABLE = (1 << 2),	/* swapon+blkdev support discard */
	SWP_DISCARDING	= (1 << 3),	/* now discarding a free cluster */
	SWP_SOLIDSTATE	= (1 << 4),	/* blkdev seeks are cheap */
	SWP_CONTINUED	= (1 << 5),	/* swap_map has count continuation */
	SWP_BLKDEV	= (1 << 6),	/* its a block device */
					/* add others here before... */
	SWP_SCANNING	= (1 << 8),	/* refcount in scan_swap_map */
};

#define SWAP_CLUSTER_MAX 32
#define COMPACT_CLUSTER_MAX SWAP_CLUSTER_MAX

/*
 * Ratio between the present memory in the zone and the "gap" that
 * we're allowing kswapd to shrink in addition to the per-zone high
 * wmark, even for zones that already have the high wmark satisfied,
 * in order to provide better per-zone lru behavior. We are ok to
 * spend not more than 1% of the memory for this zone balancing "gap".
 */
#define KSWAPD_ZONE_BALANCE_GAP_RATIO 100

#define SWAP_MAP_MAX	0x3e	/* Max duplication count, in first swap_map */
#define SWAP_MAP_BAD	0x3f	/* Note pageblock is bad, in first swap_map */
#define SWAP_HAS_CACHE	0x40	/* Flag page is cached, in first swap_map */
#define SWAP_CONT_MAX	0x7f	/* Max count, in each swap_map continuation */
#define COUNT_CONTINUED	0x80	/* See swap_map continuation for full count */
#define SWAP_MAP_SHMEM	0xbf	/* Owned by shmem/tmpfs, in first swap_map */

/*
 * The in-memory structure used to track swap areas.
 */
struct swap_info_struct {
	unsigned long	flags;		/* SWP_USED etc: see above */
	signed short	prio;		/* swap priority of this type */
	signed char	type;		/* strange name for an index */
	signed char	next;		/* next type on the swap list */
	unsigned int	max;		/* extent of the swap_map */
	unsigned char *swap_map;	/* vmalloc'ed array of usage counts */
	unsigned int lowest_bit;	/* index of first free in swap_map */
	unsigned int highest_bit;	/* index of last free in swap_map */
	unsigned int pages;		/* total of usable pages of swap */
	unsigned int inuse_pages;	/* number of those currently in use */
	unsigned int cluster_next;	/* likely index for next allocation */
	unsigned int cluster_nr;	/* countdown to next cluster search */
	unsigned int lowest_alloc;	/* while preparing discard cluster */
	unsigned int highest_alloc;	/* while preparing discard cluster */
	struct swap_extent *curr_swap_extent;
	struct swap_extent first_swap_extent;
	struct block_device *bdev;	/* swap device or bdev of swap file */
	struct file *swap_file;		/* seldom referenced */
	unsigned int old_block_size;	/* seldom referenced */
<<<<<<< HEAD
	unsigned long *frontswap_map;	/* frontswap in-use, one bit per page */
	unsigned int frontswap_pages;	/* frontswap pages in-use counter */
=======
#ifdef CONFIG_FRONTSWAP
	unsigned long *frontswap_map;	/* frontswap in-use, one bit per page */
	atomic_t frontswap_pages;	/* frontswap pages in-use counter */
#endif
>>>>>>> d68b0421
};

struct swap_list_t {
	int head;	/* head of priority-ordered swapfile list */
	int next;	/* swapfile to be used next */
};

/* Swap 50% full? Release swapcache more aggressively.. */
#define vm_swap_full() (nr_swap_pages*2 < total_swap_pages)

/* linux/mm/page_alloc.c */
extern unsigned long totalram_pages;
extern unsigned long totalreserve_pages;
extern unsigned int nr_free_buffer_pages(void);
extern unsigned int nr_free_pagecache_pages(void);

/* Definition of global_page_state not available yet */
#define nr_free_pages() global_page_state(NR_FREE_PAGES)


/* linux/mm/swap.c */
extern void __lru_cache_add(struct page *, enum lru_list lru);
extern void lru_cache_add_lru(struct page *, enum lru_list lru);
extern void lru_add_page_tail(struct zone* zone,
			      struct page *page, struct page *page_tail);
extern void activate_page(struct page *);
extern void mark_page_accessed(struct page *);
extern void lru_add_drain(void);
extern int lru_add_drain_all(void);
extern void rotate_reclaimable_page(struct page *page);
extern void deactivate_page(struct page *page);
extern void swap_setup(void);

extern void add_page_to_unevictable_list(struct page *page);

/**
 * lru_cache_add: add a page to the page lists
 * @page: the page to add
 */
static inline void lru_cache_add_anon(struct page *page)
{
	__lru_cache_add(page, LRU_INACTIVE_ANON);
}

static inline void lru_cache_add_file(struct page *page)
{
	__lru_cache_add(page, LRU_INACTIVE_FILE);
}

/* LRU Isolation modes. */
#define ISOLATE_INACTIVE 0	/* Isolate inactive pages. */
#define ISOLATE_ACTIVE 1	/* Isolate active pages. */
#define ISOLATE_BOTH 2		/* Isolate both active and inactive pages. */

/* linux/mm/vmscan.c */
extern unsigned long try_to_free_pages(struct zonelist *zonelist, int order,
					gfp_t gfp_mask, nodemask_t *mask);
extern int __isolate_lru_page(struct page *page, int mode, int file);
extern unsigned long shrink_all_memory(unsigned long nr_pages);
extern int vm_swappiness;
extern int remove_mapping(struct address_space *mapping, struct page *page);
extern long vm_total_pages;

#ifdef CONFIG_NUMA
extern int zone_reclaim_mode;
extern int sysctl_min_unmapped_ratio;
extern int sysctl_min_slab_ratio;
extern int zone_reclaim(struct zone *, gfp_t, unsigned int);
#else
#define zone_reclaim_mode 0
static inline int zone_reclaim(struct zone *z, gfp_t mask, unsigned int order)
{
	return 0;
}
#endif

extern int page_evictable(struct page *page, struct vm_area_struct *vma);
extern void scan_mapping_unevictable_pages(struct address_space *);

extern unsigned long scan_unevictable_pages;
extern int scan_unevictable_handler(struct ctl_table *, int,
					void __user *, size_t *, loff_t *);
#ifdef CONFIG_NUMA
extern int scan_unevictable_register_node(struct node *node);
extern void scan_unevictable_unregister_node(struct node *node);
#else
static inline int scan_unevictable_register_node(struct node *node)
{
	return 0;
}
static inline void scan_unevictable_unregister_node(struct node *node)
{
}
#endif

extern int kswapd_run(int nid);
extern void kswapd_stop(int nid);
#ifdef CONFIG_CGROUP_MEM_RES_CTLR
extern int mem_cgroup_swappiness(struct mem_cgroup *mem);
#else
static inline int mem_cgroup_swappiness(struct mem_cgroup *mem)
{
	return vm_swappiness;
}
#endif
#ifdef CONFIG_SWAP
/* linux/mm/page_io.c */
extern int swap_readpage(struct page *);
extern int swap_writepage(struct page *page, struct writeback_control *wbc);
extern void end_swap_bio_read(struct bio *bio, int err);

/* linux/mm/swap_state.c */
extern struct address_space swapper_space;
#define total_swapcache_pages  swapper_space.nrpages
extern void show_swap_cache_info(void);
extern int add_to_swap(struct page *);
extern int add_to_swap_cache(struct page *, swp_entry_t, gfp_t);
extern void __delete_from_swap_cache(struct page *);
extern void delete_from_swap_cache(struct page *);
extern void free_page_and_swap_cache(struct page *);
extern void free_pages_and_swap_cache(struct page **, int);
extern struct page *lookup_swap_cache(swp_entry_t);
extern struct page *read_swap_cache_async(swp_entry_t, gfp_t,
			struct vm_area_struct *vma, unsigned long addr);
extern struct page *swapin_readahead(swp_entry_t, gfp_t,
			struct vm_area_struct *vma, unsigned long addr);

/* linux/mm/swapfile.c */
extern long nr_swap_pages;
extern long total_swap_pages;
extern void si_swapinfo(struct sysinfo *);
extern swp_entry_t get_swap_page(void);
extern swp_entry_t get_swap_page_of_type(int);
extern int valid_swaphandles(swp_entry_t, unsigned long *);
extern int add_swap_count_continuation(swp_entry_t, gfp_t);
extern void swap_shmem_alloc(swp_entry_t);
extern int swap_duplicate(swp_entry_t);
extern int swapcache_prepare(swp_entry_t);
extern void swap_free(swp_entry_t);
extern void swapcache_free(swp_entry_t, struct page *page);
extern int free_swap_and_cache(swp_entry_t);
extern int swap_type_of(dev_t, sector_t, struct block_device **);
extern unsigned int count_swap_pages(int, int);
extern sector_t map_swap_page(struct page *, struct block_device **);
extern sector_t swapdev_block(int, pgoff_t);
extern int reuse_swap_page(struct page *);
extern int try_to_free_swap(struct page *);
struct backing_dev_info;

/* linux/mm/thrash.c */
extern struct mm_struct *swap_token_mm;
extern void grab_swap_token(struct mm_struct *);
extern void __put_swap_token(struct mm_struct *);
extern void disable_swap_token(struct mem_cgroup *memcg);

static inline int has_swap_token(struct mm_struct *mm)
{
	return (mm == swap_token_mm);
}

static inline void put_swap_token(struct mm_struct *mm)
{
	if (has_swap_token(mm))
		__put_swap_token(mm);
}

#ifdef CONFIG_CGROUP_MEM_RES_CTLR
extern void
mem_cgroup_uncharge_swapcache(struct page *page, swp_entry_t ent, bool swapout);
extern int mem_cgroup_count_swap_user(swp_entry_t ent, struct page **pagep);
#else
static inline void
mem_cgroup_uncharge_swapcache(struct page *page, swp_entry_t ent, bool swapout)
{
}
#endif
#ifdef CONFIG_CGROUP_MEM_RES_CTLR_SWAP
extern void mem_cgroup_uncharge_swap(swp_entry_t ent);
#else
static inline void mem_cgroup_uncharge_swap(swp_entry_t ent)
{
}
#endif

#else /* CONFIG_SWAP */

#define nr_swap_pages				0L
#define total_swap_pages			0L
#define total_swapcache_pages			0UL

#define si_swapinfo(val) \
	do { (val)->freeswap = (val)->totalswap = 0; } while (0)
/* only sparc can not include linux/pagemap.h in this file
 * so leave page_cache_release and release_pages undeclared... */
#define free_page_and_swap_cache(page) \
	page_cache_release(page)
#define free_pages_and_swap_cache(pages, nr) \
	release_pages((pages), (nr), 0);

static inline void show_swap_cache_info(void)
{
}

#define free_swap_and_cache(swp)	is_migration_entry(swp)
#define swapcache_prepare(swp)		is_migration_entry(swp)

static inline int add_swap_count_continuation(swp_entry_t swp, gfp_t gfp_mask)
{
	return 0;
}

static inline void swap_shmem_alloc(swp_entry_t swp)
{
}

static inline int swap_duplicate(swp_entry_t swp)
{
	return 0;
}

static inline void swap_free(swp_entry_t swp)
{
}

static inline void swapcache_free(swp_entry_t swp, struct page *page)
{
}

static inline struct page *swapin_readahead(swp_entry_t swp, gfp_t gfp_mask,
			struct vm_area_struct *vma, unsigned long addr)
{
	return NULL;
}

static inline int swap_writepage(struct page *p, struct writeback_control *wbc)
{
	return 0;
}

static inline struct page *lookup_swap_cache(swp_entry_t swp)
{
	return NULL;
}

static inline int add_to_swap(struct page *page)
{
	return 0;
}

static inline int add_to_swap_cache(struct page *page, swp_entry_t entry,
							gfp_t gfp_mask)
{
	return -1;
}

static inline void __delete_from_swap_cache(struct page *page)
{
}

static inline void delete_from_swap_cache(struct page *page)
{
}

#define reuse_swap_page(page)	(page_mapcount(page) == 1)

static inline int try_to_free_swap(struct page *page)
{
	return 0;
}

static inline swp_entry_t get_swap_page(void)
{
	swp_entry_t entry;
	entry.val = 0;
	return entry;
}

/* linux/mm/thrash.c */
static inline void put_swap_token(struct mm_struct *mm)
{
}

static inline void grab_swap_token(struct mm_struct *mm)
{
}

static inline int has_swap_token(struct mm_struct *mm)
{
	return 0;
}

static inline void disable_swap_token(struct mem_cgroup *memcg)
{
}

static inline void
mem_cgroup_uncharge_swapcache(struct page *page, swp_entry_t ent)
{
}

#ifdef CONFIG_CGROUP_MEM_RES_CTLR
static inline int
mem_cgroup_count_swap_user(swp_entry_t ent, struct page **pagep)
{
	return 0;
}
#endif

#endif /* CONFIG_SWAP */
#endif /* __KERNEL__*/
#endif /* _LINUX_SWAP_H */<|MERGE_RESOLUTION|>--- conflicted
+++ resolved
@@ -194,15 +194,10 @@
 	struct block_device *bdev;	/* swap device or bdev of swap file */
 	struct file *swap_file;		/* seldom referenced */
 	unsigned int old_block_size;	/* seldom referenced */
-<<<<<<< HEAD
-	unsigned long *frontswap_map;	/* frontswap in-use, one bit per page */
-	unsigned int frontswap_pages;	/* frontswap pages in-use counter */
-=======
 #ifdef CONFIG_FRONTSWAP
 	unsigned long *frontswap_map;	/* frontswap in-use, one bit per page */
 	atomic_t frontswap_pages;	/* frontswap pages in-use counter */
 #endif
->>>>>>> d68b0421
 };
 
 struct swap_list_t {
