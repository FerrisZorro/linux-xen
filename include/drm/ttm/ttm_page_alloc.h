/*
 * Copyright (c) Red Hat Inc.

 * Permission is hereby granted, free of charge, to any person obtaining a
 * copy of this software and associated documentation files (the "Software"),
 * to deal in the Software without restriction, including without limitation
 * the rights to use, copy, modify, merge, publish, distribute, sub license,
 * and/or sell copies of the Software, and to permit persons to whom the
 * Software is furnished to do so, subject to the following conditions:
 *
 * The above copyright notice and this permission notice (including the
 * next paragraph) shall be included in all copies or substantial portions
 * of the Software.
 *
 * THE SOFTWARE IS PROVIDED "AS IS", WITHOUT WARRANTY OF ANY KIND, EXPRESS OR
 * IMPLIED, INCLUDING BUT NOT LIMITED TO THE WARRANTIES OF MERCHANTABILITY,
 * FITNESS FOR A PARTICULAR PURPOSE AND NON-INFRINGEMENT. IN NO EVENT SHALL
 * THE AUTHORS OR COPYRIGHT HOLDERS BE LIABLE FOR ANY CLAIM, DAMAGES OR OTHER
 * LIABILITY, WHETHER IN AN ACTION OF CONTRACT, TORT OR OTHERWISE, ARISING
 * FROM, OUT OF OR IN CONNECTION WITH THE SOFTWARE OR THE USE OR OTHER
 * DEALINGS IN THE SOFTWARE.
 *
 * Authors: Dave Airlie <airlied@redhat.com>
 *          Jerome Glisse <jglisse@redhat.com>
 */
#ifndef TTM_PAGE_ALLOC
#define TTM_PAGE_ALLOC

#include "ttm_bo_driver.h"
#include "ttm_memory.h"

#ifdef CONFIG_SWIOTLB
#include <linux/dma-mapping.h>
#include <linux/swiotlb.h>
#endif

struct ttm_page_alloc_func {
	/**
	 * struct ttm_page_alloc_func member get_pages
	 * Get count number of pages from pool to pages list.
	 *
	 * @pages: head of empty linked list where pages are filled.
	 * @flags: ttm flags for page allocation.
	 * @cstate: ttm caching state for the page.
	 * @count: number of pages to allocate.
	 * @dma_address: The DMA (bus) address of pages (if
<<<<<<< HEAD
	 * TTM_PAGE_FLAG_DMA32 is set).
	 * @dev: The device that needs this (optional if DMA32 is not set)
=======
	 * TTM DMA pool is used - otherwise it is zero).
	 * @dev: The device that needs this.
>>>>>>> db93fd9f
	 */
	int (*get_pages) (struct list_head *pages,
			  int flags,
			  enum ttm_caching_state cstate,
			  unsigned count,
			  dma_addr_t *dma_address,
			  struct device *dev);
	/**
	 * struct ttm_page_alloc_func member put_pages.
	 *
	 * Put linked list of pages to pool.
	 *
	 * @pages: list of pages to free.
	 * @page_count: number of pages in the list. Zero can be passed for
	 * unknown count.
	 * @flags: ttm flags for page allocation.
	 * @cstate: ttm caching state.
	 * @dma_address: The DMA (bus) address of pages (if
<<<<<<< HEAD
	 * TTM_PAGE_FLAG_DMA32 is set).
	 * @dev: The device that needs this (optional if DMA32 is not set)
=======
	 * TTM DMA pool is used - otherwise it is zero).
	 * @dev: The device that needs this.
>>>>>>> db93fd9f
	 */
	void (*put_pages)(struct list_head *pages,
			  unsigned page_count,
			  int flags,
			  enum ttm_caching_state cstate,
			  dma_addr_t *dma_address,
			  struct device *dev);
	/**
	 * struct ttm_page_alloc_func member alloc_init.
	 *
	 * Initialize pool allocator.
	 */
	int (*alloc_init)(struct ttm_mem_global *glob, unsigned max_pages);

	/**
	 * struct ttm_page_alloc_func member alloc_fini.
	 *
	 * Free pool allocator.
	 */
	void (*alloc_fini)(void);

	/**
	 * struct ttm_page_alloc_func member debugfs.
	 *
	 * Output the state of pools to debugfs file
	 */
	int (*debugfs)(struct seq_file *m, void *data);
};

extern struct ttm_page_alloc_func *ttm_page_alloc;

/* Defined in ttm_page_alloc.c */
extern struct ttm_page_alloc_func ttm_page_alloc_default;

#ifdef CONFIG_SWIOTLB
/* Defined in ttm_page_alloc_dma.c */
extern struct ttm_page_alloc_func ttm_page_alloc_dma;
extern int dma_ttm_disable;
static inline bool ttm_page_alloc_need_dma(void)
{
	if (!dma_ttm_disable && swiotlb_enabled()) {
		ttm_page_alloc = &ttm_page_alloc_dma;
		return true;
	}
	return false;
}
#else
static inline bool ttm_page_alloc_need_dma(void) { return false; }
#endif
/**
 * Get count number of pages from pool to pages list.
 *
 * @pages: head of empty linked list where pages are filled.
 * @flags: ttm flags for page allocation.
 * @cstate: ttm caching state for the page.
 * @count: number of pages to allocate.
<<<<<<< HEAD
 * @dma_address: The DMA (bus) address of pages (if TTM_PAGE_FLAG_DMA32 set).
 * @dev: struct device for appropiate DMA accounting.
=======
 * @dma_address: The DMA (bus) address of pages (if TTM DMA pool is used -
 *  otherwise the value is zero).
 * @dev: The device that needs this.
>>>>>>> db93fd9f
 */
int ttm_get_pages(struct list_head *pages,
		  int flags,
		  enum ttm_caching_state cstate,
		  unsigned count,
		  dma_addr_t *dma_address,
		  struct device *dev);
/**
 * Put linked list of pages to pool.
 *
 * @pages: list of pages to free.
 * @page_count: number of pages in the list. Zero can be passed for unknown
 * count.
 * @flags: ttm flags for page allocation.
 * @cstate: ttm caching state.
<<<<<<< HEAD
 * @dma_address: The DMA (bus) address of pages (if TTM_PAGE_FLAG_DMA32 set).
 * @dev: struct device for appropiate DMA accounting.
=======
 * @dma_address: The DMA (bus) address of pages (if TTM DMA pool is used -
 *  otherwise the value is zero).
 * @dev: The device that needs this.
>>>>>>> db93fd9f
 */
void ttm_put_pages(struct list_head *pages,
		   unsigned page_count,
		   int flags,
		   enum ttm_caching_state cstate,
		   dma_addr_t *dma_address,
		   struct device *dev);
/**
 * Initialize pool allocator.
 */
int ttm_page_alloc_init(struct ttm_mem_global *glob, unsigned max_pages);
/**
 * Free pool allocator.
 */
void ttm_page_alloc_fini(void);

/**
 * Output the state of pools to debugfs file
 */
extern int ttm_page_alloc_debugfs(struct seq_file *m, void *data);
#endif<|MERGE_RESOLUTION|>--- conflicted
+++ resolved
@@ -44,13 +44,8 @@
 	 * @cstate: ttm caching state for the page.
 	 * @count: number of pages to allocate.
 	 * @dma_address: The DMA (bus) address of pages (if
-<<<<<<< HEAD
-	 * TTM_PAGE_FLAG_DMA32 is set).
-	 * @dev: The device that needs this (optional if DMA32 is not set)
-=======
 	 * TTM DMA pool is used - otherwise it is zero).
 	 * @dev: The device that needs this.
->>>>>>> db93fd9f
 	 */
 	int (*get_pages) (struct list_head *pages,
 			  int flags,
@@ -69,13 +64,8 @@
 	 * @flags: ttm flags for page allocation.
 	 * @cstate: ttm caching state.
 	 * @dma_address: The DMA (bus) address of pages (if
-<<<<<<< HEAD
-	 * TTM_PAGE_FLAG_DMA32 is set).
-	 * @dev: The device that needs this (optional if DMA32 is not set)
-=======
 	 * TTM DMA pool is used - otherwise it is zero).
 	 * @dev: The device that needs this.
->>>>>>> db93fd9f
 	 */
 	void (*put_pages)(struct list_head *pages,
 			  unsigned page_count,
@@ -128,18 +118,13 @@
 /**
  * Get count number of pages from pool to pages list.
  *
- * @pages: head of empty linked list where pages are filled.
+ * @pages: heado of empty linked list where pages are filled.
  * @flags: ttm flags for page allocation.
  * @cstate: ttm caching state for the page.
  * @count: number of pages to allocate.
-<<<<<<< HEAD
- * @dma_address: The DMA (bus) address of pages (if TTM_PAGE_FLAG_DMA32 set).
- * @dev: struct device for appropiate DMA accounting.
-=======
  * @dma_address: The DMA (bus) address of pages (if TTM DMA pool is used -
  *  otherwise the value is zero).
  * @dev: The device that needs this.
->>>>>>> db93fd9f
  */
 int ttm_get_pages(struct list_head *pages,
 		  int flags,
@@ -155,14 +140,9 @@
  * count.
  * @flags: ttm flags for page allocation.
  * @cstate: ttm caching state.
-<<<<<<< HEAD
- * @dma_address: The DMA (bus) address of pages (if TTM_PAGE_FLAG_DMA32 set).
- * @dev: struct device for appropiate DMA accounting.
-=======
  * @dma_address: The DMA (bus) address of pages (if TTM DMA pool is used -
  *  otherwise the value is zero).
  * @dev: The device that needs this.
->>>>>>> db93fd9f
  */
 void ttm_put_pages(struct list_head *pages,
 		   unsigned page_count,
