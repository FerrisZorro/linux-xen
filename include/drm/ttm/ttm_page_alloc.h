--- conflicted
+++ resolved
@@ -103,11 +103,7 @@
 #ifdef CONFIG_SWIOTLB
 /* Defined in ttm_page_alloc_dma.c */
 extern struct ttm_page_alloc_func ttm_page_alloc_dma;
-<<<<<<< HEAD
-extern bool dma_ttm_disable;
-=======
 extern int dma_ttm_disable;
->>>>>>> 8e9f40f3
 static inline bool ttm_page_alloc_need_dma(void)
 {
 	if (!dma_ttm_disable && swiotlb_enabled()) {
